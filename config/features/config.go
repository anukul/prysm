--- conflicted
+++ resolved
@@ -223,14 +223,11 @@
 		logEnabled(disableBuildBlockParallel)
 		cfg.BuildBlockParallel = false
 	}
-<<<<<<< HEAD
 	if ctx.IsSet(enableEIP4881.Name) {
 		logEnabled(enableEIP4881)
 		cfg.EnableEIP4881 = true
 	}
-=======
 	cfg.AggregateIntervals = []time.Duration{aggregateFirstInterval.Value, aggregateSecondInterval.Value, aggregateThirdInterval.Value}
->>>>>>> 29f6de1e
 	Init(cfg)
 	return nil
 }

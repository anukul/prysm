// Package params defines important constants that are essential to Prysm services.
package params

import (
	"time"

	"github.com/ethereum/go-ethereum/common"
	fieldparams "github.com/prysmaticlabs/prysm/v3/config/fieldparams"
	types "github.com/prysmaticlabs/prysm/v3/consensus-types/primitives"
	"github.com/prysmaticlabs/prysm/v3/encoding/bytesutil"
)

// BeaconChainConfig contains constant configs for node to participate in beacon chain.
type BeaconChainConfig struct {
	// Constants (non-configurable)
	GenesisSlot              types.Slot  `yaml:"GENESIS_SLOT"`                // GenesisSlot represents the first canonical slot number of the beacon chain.
	GenesisEpoch             types.Epoch `yaml:"GENESIS_EPOCH"`               // GenesisEpoch represents the first canonical epoch number of the beacon chain.
	FarFutureEpoch           types.Epoch `yaml:"FAR_FUTURE_EPOCH"`            // FarFutureEpoch represents a epoch extremely far away in the future used as the default penalization epoch for validators.
	FarFutureSlot            types.Slot  `yaml:"FAR_FUTURE_SLOT"`             // FarFutureSlot represents a slot extremely far away in the future.
	BaseRewardsPerEpoch      uint64      `yaml:"BASE_REWARDS_PER_EPOCH"`      // BaseRewardsPerEpoch is used to calculate the per epoch rewards.
	DepositContractTreeDepth uint64      `yaml:"DEPOSIT_CONTRACT_TREE_DEPTH"` // DepositContractTreeDepth depth of the Merkle trie of deposits in the validator deposit contract on the PoW chain.
	JustificationBitsLength  uint64      `yaml:"JUSTIFICATION_BITS_LENGTH"`   // JustificationBitsLength defines number of epochs to track when implementing k-finality in Casper FFG.

	// Misc constants.
	PresetBase                     string `yaml:"PRESET_BASE" spec:"true"`                        // PresetBase represents the underlying spec preset this config is based on.
	ConfigName                     string `yaml:"CONFIG_NAME" spec:"true"`                        // ConfigName for allowing an easy human-readable way of knowing what chain is being used.
	TargetCommitteeSize            uint64 `yaml:"TARGET_COMMITTEE_SIZE" spec:"true"`              // TargetCommitteeSize is the number of validators in a committee when the chain is healthy.
	MaxValidatorsPerCommittee      uint64 `yaml:"MAX_VALIDATORS_PER_COMMITTEE" spec:"true"`       // MaxValidatorsPerCommittee defines the upper bound of the size of a committee.
	MaxCommitteesPerSlot           uint64 `yaml:"MAX_COMMITTEES_PER_SLOT" spec:"true"`            // MaxCommitteesPerSlot defines the max amount of committee in a single slot.
	MinPerEpochChurnLimit          uint64 `yaml:"MIN_PER_EPOCH_CHURN_LIMIT" spec:"true"`          // MinPerEpochChurnLimit is the minimum amount of churn allotted for validator rotations.
	ChurnLimitQuotient             uint64 `yaml:"CHURN_LIMIT_QUOTIENT" spec:"true"`               // ChurnLimitQuotient is used to determine the limit of how many validators can rotate per epoch.
	ShuffleRoundCount              uint64 `yaml:"SHUFFLE_ROUND_COUNT" spec:"true"`                // ShuffleRoundCount is used for retrieving the permuted index.
	MinGenesisActiveValidatorCount uint64 `yaml:"MIN_GENESIS_ACTIVE_VALIDATOR_COUNT" spec:"true"` // MinGenesisActiveValidatorCount defines how many validator deposits needed to kick off beacon chain.
	MinGenesisTime                 uint64 `yaml:"MIN_GENESIS_TIME" spec:"true"`                   // MinGenesisTime is the time that needed to pass before kicking off beacon chain.
	TargetAggregatorsPerCommittee  uint64 `yaml:"TARGET_AGGREGATORS_PER_COMMITTEE" spec:"true"`   // TargetAggregatorsPerCommittee defines the number of aggregators inside one committee.
	HysteresisQuotient             uint64 `yaml:"HYSTERESIS_QUOTIENT" spec:"true"`                // HysteresisQuotient defines the hysteresis quotient for effective balance calculations.
	HysteresisDownwardMultiplier   uint64 `yaml:"HYSTERESIS_DOWNWARD_MULTIPLIER" spec:"true"`     // HysteresisDownwardMultiplier defines the hysteresis downward multiplier for effective balance calculations.
	HysteresisUpwardMultiplier     uint64 `yaml:"HYSTERESIS_UPWARD_MULTIPLIER" spec:"true"`       // HysteresisUpwardMultiplier defines the hysteresis upward multiplier for effective balance calculations.

	// Gwei value constants.
	MinDepositAmount          uint64 `yaml:"MIN_DEPOSIT_AMOUNT" spec:"true"`          // MinDepositAmount is the minimum amount of Gwei a validator can send to the deposit contract at once (lower amounts will be reverted).
	MaxEffectiveBalance       uint64 `yaml:"MAX_EFFECTIVE_BALANCE" spec:"true"`       // MaxEffectiveBalance is the maximal amount of Gwei that is effective for staking.
	EjectionBalance           uint64 `yaml:"EJECTION_BALANCE" spec:"true"`            // EjectionBalance is the minimal GWei a validator needs to have before ejected.
	EffectiveBalanceIncrement uint64 `yaml:"EFFECTIVE_BALANCE_INCREMENT" spec:"true"` // EffectiveBalanceIncrement is used for converting the high balance into the low balance for validators.

	// Initial value constants.
	BLSWithdrawalPrefixByte         byte     `yaml:"BLS_WITHDRAWAL_PREFIX" spec:"true"`          // BLSWithdrawalPrefixByte is used for BLS withdrawal and it's the first byte.
	ETH1AddressWithdrawalPrefixByte byte     `yaml:"ETH1_ADDRESS_WITHDRAWAL_PREFIX" spec:"true"` // ETH1AddressWithdrawalPrefixByte is used for withdrawals and it's the first byte.
	ZeroHash                        [32]byte // ZeroHash is used to represent a zeroed out 32 byte array.

	// Time parameters constants.
	GenesisDelay                              uint64      `yaml:"GENESIS_DELAY" spec:"true"`                   // GenesisDelay is the minimum number of seconds to delay starting the Ethereum Beacon Chain genesis. Must be at least 1 second.
	MinAttestationInclusionDelay              types.Slot  `yaml:"MIN_ATTESTATION_INCLUSION_DELAY" spec:"true"` // MinAttestationInclusionDelay defines how many slots validator has to wait to include attestation for beacon block.
	SecondsPerSlot                            uint64      `yaml:"SECONDS_PER_SLOT" spec:"true"`                // SecondsPerSlot is how many seconds are in a single slot.
	SlotsPerEpoch                             types.Slot  `yaml:"SLOTS_PER_EPOCH" spec:"true"`                 // SlotsPerEpoch is the number of slots in an epoch.
	SqrRootSlotsPerEpoch                      types.Slot  // SqrRootSlotsPerEpoch is a hard coded value where we take the square root of `SlotsPerEpoch` and round down.
	MinSeedLookahead                          types.Epoch `yaml:"MIN_SEED_LOOKAHEAD" spec:"true"`                  // MinSeedLookahead is the duration of randao look ahead seed.
	MaxSeedLookahead                          types.Epoch `yaml:"MAX_SEED_LOOKAHEAD" spec:"true"`                  // MaxSeedLookahead is the duration a validator has to wait for entry and exit in epoch.
	EpochsPerEth1VotingPeriod                 types.Epoch `yaml:"EPOCHS_PER_ETH1_VOTING_PERIOD" spec:"true"`       // EpochsPerEth1VotingPeriod defines how often the merkle root of deposit receipts get updated in beacon node on per epoch basis.
	SlotsPerHistoricalRoot                    types.Slot  `yaml:"SLOTS_PER_HISTORICAL_ROOT" spec:"true"`           // SlotsPerHistoricalRoot defines how often the historical root is saved.
	MinValidatorWithdrawabilityDelay          types.Epoch `yaml:"MIN_VALIDATOR_WITHDRAWABILITY_DELAY" spec:"true"` // MinValidatorWithdrawabilityDelay is the shortest amount of time a validator has to wait to withdraw.
	ShardCommitteePeriod                      types.Epoch `yaml:"SHARD_COMMITTEE_PERIOD" spec:"true"`              // ShardCommitteePeriod is the minimum amount of epochs a validator must participate before exiting.
	MinEpochsToInactivityPenalty              types.Epoch `yaml:"MIN_EPOCHS_TO_INACTIVITY_PENALTY" spec:"true"`    // MinEpochsToInactivityPenalty defines the minimum amount of epochs since finality to begin penalizing inactivity.
	Eth1FollowDistance                        uint64      `yaml:"ETH1_FOLLOW_DISTANCE" spec:"true"`                // Eth1FollowDistance is the number of eth1.0 blocks to wait before considering a new deposit for voting. This only applies after the chain as been started.
	SafeSlotsToUpdateJustified                types.Slot  `yaml:"SAFE_SLOTS_TO_UPDATE_JUSTIFIED" spec:"true"`      // SafeSlotsToUpdateJustified is the minimal slots needed to update justified check point.
	DeprecatedSafeSlotsToImportOptimistically types.Slot  `yaml:"SAFE_SLOTS_TO_IMPORT_OPTIMISTICALLY" spec:"true"` // SafeSlotsToImportOptimistically is the minimal number of slots to wait before importing optimistically a pre-merge block
	SecondsPerETH1Block                       uint64      `yaml:"SECONDS_PER_ETH1_BLOCK" spec:"true"`              // SecondsPerETH1Block is the approximate time for a single eth1 block to be produced.

	// Fork choice algorithm constants.
	ProposerScoreBoost uint64 `yaml:"PROPOSER_SCORE_BOOST" spec:"true"` // ProposerScoreBoost defines a value that is a % of the committee weight for fork-choice boosting.
	IntervalsPerSlot   uint64 `yaml:"INTERVALS_PER_SLOT" spec:"true"`   // IntervalsPerSlot defines the number of fork choice intervals in a slot defined in the fork choice spec.

	// Ethereum PoW parameters.
	DepositChainID         uint64 `yaml:"DEPOSIT_CHAIN_ID" spec:"true"`         // DepositChainID of the eth1 network. This used for replay protection.
	DepositNetworkID       uint64 `yaml:"DEPOSIT_NETWORK_ID" spec:"true"`       // DepositNetworkID of the eth1 network. This used for replay protection.
	DepositContractAddress string `yaml:"DEPOSIT_CONTRACT_ADDRESS" spec:"true"` // DepositContractAddress is the address of the deposit contract.

	// Validator parameters.
	RandomSubnetsPerValidator         uint64 `yaml:"RANDOM_SUBNETS_PER_VALIDATOR" spec:"true"`          // RandomSubnetsPerValidator specifies the amount of subnets a validator has to be subscribed to at one time.
	EpochsPerRandomSubnetSubscription uint64 `yaml:"EPOCHS_PER_RANDOM_SUBNET_SUBSCRIPTION" spec:"true"` // EpochsPerRandomSubnetSubscription specifies the minimum duration a validator is connected to their subnet.

	// State list lengths
	EpochsPerHistoricalVector types.Epoch `yaml:"EPOCHS_PER_HISTORICAL_VECTOR" spec:"true"` // EpochsPerHistoricalVector defines max length in epoch to store old historical stats in beacon state.
	EpochsPerSlashingsVector  types.Epoch `yaml:"EPOCHS_PER_SLASHINGS_VECTOR" spec:"true"`  // EpochsPerSlashingsVector defines max length in epoch to store old stats to recompute slashing witness.
	HistoricalRootsLimit      uint64      `yaml:"HISTORICAL_ROOTS_LIMIT" spec:"true"`       // HistoricalRootsLimit defines max historical roots that can be saved in state before roll over.
	ValidatorRegistryLimit    uint64      `yaml:"VALIDATOR_REGISTRY_LIMIT" spec:"true"`     // ValidatorRegistryLimit defines the upper bound of validators can participate in eth2.

	// Reward and penalty quotients constants.
	BaseRewardFactor               uint64 `yaml:"BASE_REWARD_FACTOR" spec:"true"`               // BaseRewardFactor is used to calculate validator per-slot interest rate.
	WhistleBlowerRewardQuotient    uint64 `yaml:"WHISTLEBLOWER_REWARD_QUOTIENT" spec:"true"`    // WhistleBlowerRewardQuotient is used to calculate whistle blower reward.
	ProposerRewardQuotient         uint64 `yaml:"PROPOSER_REWARD_QUOTIENT" spec:"true"`         // ProposerRewardQuotient is used to calculate the reward for proposers.
	InactivityPenaltyQuotient      uint64 `yaml:"INACTIVITY_PENALTY_QUOTIENT" spec:"true"`      // InactivityPenaltyQuotient is used to calculate the penalty for a validator that is offline.
	MinSlashingPenaltyQuotient     uint64 `yaml:"MIN_SLASHING_PENALTY_QUOTIENT" spec:"true"`    // MinSlashingPenaltyQuotient is used to calculate the minimum penalty to prevent DoS attacks.
	ProportionalSlashingMultiplier uint64 `yaml:"PROPORTIONAL_SLASHING_MULTIPLIER" spec:"true"` // ProportionalSlashingMultiplier is used as a multiplier on slashed penalties.

	// Max operations per block constants.
	MaxProposerSlashings             uint64 `yaml:"MAX_PROPOSER_SLASHINGS" spec:"true"`               // MaxProposerSlashings defines the maximum number of slashings of proposers possible in a block.
	MaxAttesterSlashings             uint64 `yaml:"MAX_ATTESTER_SLASHINGS" spec:"true"`               // MaxAttesterSlashings defines the maximum number of casper FFG slashings possible in a block.
	MaxAttestations                  uint64 `yaml:"MAX_ATTESTATIONS" spec:"true"`                     // MaxAttestations defines the maximum allowed attestations in a beacon block.
	MaxDeposits                      uint64 `yaml:"MAX_DEPOSITS" spec:"true"`                         // MaxDeposits defines the maximum number of validator deposits in a block.
	MaxVoluntaryExits                uint64 `yaml:"MAX_VOLUNTARY_EXITS" spec:"true"`                  // MaxVoluntaryExits defines the maximum number of validator exits in a block.
	MaxWithdrawalsPerPayload         uint64 `yaml:"MAX_WITHDRAWALS_PER_PAYLOAD" spec:"true"`          // MaxWithdrawalsPerPayload defines the maximum number of withdrawals in a block.
	MaxBlsToExecutionChanges         uint64 `yaml:"MAX_BLS_TO_EXECUTION_CHANGES" spec:"true"`         // MaxBlsToExecutionChanges defines the maximum number of BLS-to-execution-change objects in a block.
	MaxValidatorsPerWithdrawalsSweep uint64 `yaml:"MAX_VALIDATORS_PER_WITHDRAWALS_SWEEP" spec:"true"` //MaxValidatorsPerWithdrawalsSweep bounds the size of the sweep searching for withdrawals per slot.

	// BLS domain values.
	DomainBeaconProposer              [4]byte `yaml:"DOMAIN_BEACON_PROPOSER" spec:"true"`                // DomainBeaconProposer defines the BLS signature domain for beacon proposal verification.
	DomainRandao                      [4]byte `yaml:"DOMAIN_RANDAO" spec:"true"`                         // DomainRandao defines the BLS signature domain for randao verification.
	DomainBeaconAttester              [4]byte `yaml:"DOMAIN_BEACON_ATTESTER" spec:"true"`                // DomainBeaconAttester defines the BLS signature domain for attestation verification.
	DomainDeposit                     [4]byte `yaml:"DOMAIN_DEPOSIT" spec:"true"`                        // DomainDeposit defines the BLS signature domain for deposit verification.
	DomainVoluntaryExit               [4]byte `yaml:"DOMAIN_VOLUNTARY_EXIT" spec:"true"`                 // DomainVoluntaryExit defines the BLS signature domain for exit verification.
	DomainSelectionProof              [4]byte `yaml:"DOMAIN_SELECTION_PROOF" spec:"true"`                // DomainSelectionProof defines the BLS signature domain for selection proof.
	DomainAggregateAndProof           [4]byte `yaml:"DOMAIN_AGGREGATE_AND_PROOF" spec:"true"`            // DomainAggregateAndProof defines the BLS signature domain for aggregate and proof.
	DomainSyncCommittee               [4]byte `yaml:"DOMAIN_SYNC_COMMITTEE" spec:"true"`                 // DomainVoluntaryExit defines the BLS signature domain for sync committee.
	DomainSyncCommitteeSelectionProof [4]byte `yaml:"DOMAIN_SYNC_COMMITTEE_SELECTION_PROOF" spec:"true"` // DomainSelectionProof defines the BLS signature domain for sync committee selection proof.
	DomainContributionAndProof        [4]byte `yaml:"DOMAIN_CONTRIBUTION_AND_PROOF" spec:"true"`         // DomainAggregateAndProof defines the BLS signature domain for contribution and proof.
	DomainApplicationMask             [4]byte `yaml:"DOMAIN_APPLICATION_MASK" spec:"true"`               // DomainApplicationMask defines the BLS signature domain for application mask.
	DomainApplicationBuilder          [4]byte // DomainApplicationBuilder defines the BLS signature domain for application builder.
	DomainBLSToExecutionChange        [4]byte // DomainBLSToExecutionChange defines the BLS signature domain to change withdrawal addresses to ETH1 prefix

	// Prysm constants.
	GweiPerEth                     uint64        // GweiPerEth is the amount of gwei corresponding to 1 eth.
	BLSSecretKeyLength             int           // BLSSecretKeyLength defines the expected length of BLS secret keys in bytes.
	BLSPubkeyLength                int           // BLSPubkeyLength defines the expected length of BLS public keys in bytes.
	DefaultBufferSize              int           // DefaultBufferSize for channels across the Prysm repository.
	ValidatorPrivkeyFileName       string        // ValidatorPrivKeyFileName specifies the string name of a validator private key file.
	WithdrawalPrivkeyFileName      string        // WithdrawalPrivKeyFileName specifies the string name of a withdrawal private key file.
	RPCSyncCheck                   time.Duration // Number of seconds to query the sync service, to find out if the node is synced or not.
	EmptySignature                 [96]byte      // EmptySignature is used to represent a zeroed out BLS Signature.
	DefaultPageSize                int           // DefaultPageSize defines the default page size for RPC server request.
	MaxPeersToSync                 int           // MaxPeersToSync describes the limit for number of peers in round robin sync.
	SlotsPerArchivedPoint          types.Slot    // SlotsPerArchivedPoint defines the number of slots per one archived point.
	GenesisCountdownInterval       time.Duration // How often to log the countdown until the genesis time is reached.
<<<<<<< HEAD
	BeaconStateFieldCount          int           // BeaconStateFieldCount defines how many fields are in beacon state.
	BeaconStateAltairFieldCount    int           // BeaconStateAltairFieldCount defines how many fields are in beacon state hard fork 1.
	BeaconStateBellatrixFieldCount int           // BeaconStateBellatrixFieldCount defines how many fields are in beacon state post upgrade to the Bellatrix.
	OrphanLateBlockFirstThreshold  uint64        // OrphanLateBlockFirstThreshold defines the maximum time we wait for a block without considering it a candidate to being orphaned.
	OrphanLateBlockBalanceFraction uint64        // OrphanLateBlockBalanceFraction defines the maximum fraction of the committee vote that a block should have to be considered as a candidate to being orphaned.
	ProcessAttestationsThreshold   uint64        // ProcessAttestationsThreshold defines the time within a slot in which we process attestations.
=======
	BeaconStateFieldCount          int           // BeaconStateFieldCount defines how many fields are in the Phase0 beacon state.
	BeaconStateAltairFieldCount    int           // BeaconStateAltairFieldCount defines how many fields are in the beacon state post upgrade to Altair.
	BeaconStateBellatrixFieldCount int           // BeaconStateBellatrixFieldCount defines how many fields are in beacon state post upgrade to Bellatrix.
	BeaconStateCapellaFieldCount   int           // BeaconStateCapellaFieldCount defines how many fields are in beacon state post upgrade to Capella.
>>>>>>> 2fee906d

	// Slasher constants.
	WeakSubjectivityPeriod    types.Epoch // WeakSubjectivityPeriod defines the time period expressed in number of epochs were proof of stake network should validate block headers and attestations for slashable events.
	PruneSlasherStoragePeriod types.Epoch // PruneSlasherStoragePeriod defines the time period expressed in number of epochs were proof of stake network should prune attestation and block header store.

	// Slashing protection constants.
	SlashingProtectionPruningEpochs types.Epoch // SlashingProtectionPruningEpochs defines a period after which all prior epochs are pruned in the validator database.

	// Fork-related values.
	GenesisForkVersion   []byte      `yaml:"GENESIS_FORK_VERSION" spec:"true"`   // GenesisForkVersion is used to track fork version between state transitions.
	AltairForkVersion    []byte      `yaml:"ALTAIR_FORK_VERSION" spec:"true"`    // AltairForkVersion is used to represent the fork version for altair.
	AltairForkEpoch      types.Epoch `yaml:"ALTAIR_FORK_EPOCH" spec:"true"`      // AltairForkEpoch is used to represent the assigned fork epoch for altair.
	BellatrixForkVersion []byte      `yaml:"BELLATRIX_FORK_VERSION" spec:"true"` // BellatrixForkVersion is used to represent the fork version for bellatrix.
	BellatrixForkEpoch   types.Epoch `yaml:"BELLATRIX_FORK_EPOCH" spec:"true"`   // BellatrixForkEpoch is used to represent the assigned fork epoch for bellatrix.
	CapellaForkVersion   []byte      `yaml:"CAPELLA_FORK_VERSION" spec:"true"`   // CapellaForkVersion is used to represent the fork version for capella.
	CapellaForkEpoch     types.Epoch `yaml:"CAPELLA_FORK_EPOCH" spec:"true"`     // CapellaForkEpoch is used to represent the assigned fork epoch for capella.

	ForkVersionSchedule map[[fieldparams.VersionLength]byte]types.Epoch // Schedule of fork epochs by version.
	ForkVersionNames    map[[fieldparams.VersionLength]byte]string      // Human-readable names of fork versions.

	// Weak subjectivity values.
	SafetyDecay uint64 // SafetyDecay is defined as the loss in the 1/3 consensus safety margin of the casper FFG mechanism.

	// New values introduced in Altair hard fork 1.
	// Participation flag indices.
	TimelySourceFlagIndex uint8 `yaml:"TIMELY_SOURCE_FLAG_INDEX" spec:"true"` // TimelySourceFlagIndex is the source flag position of the participation bits.
	TimelyTargetFlagIndex uint8 `yaml:"TIMELY_TARGET_FLAG_INDEX" spec:"true"` // TimelyTargetFlagIndex is the target flag position of the participation bits.
	TimelyHeadFlagIndex   uint8 `yaml:"TIMELY_HEAD_FLAG_INDEX" spec:"true"`   // TimelyHeadFlagIndex is the head flag position of the participation bits.

	// Incentivization weights.
	TimelySourceWeight uint64 `yaml:"TIMELY_SOURCE_WEIGHT" spec:"true"` // TimelySourceWeight is the factor of how much source rewards receives.
	TimelyTargetWeight uint64 `yaml:"TIMELY_TARGET_WEIGHT" spec:"true"` // TimelyTargetWeight is the factor of how much target rewards receives.
	TimelyHeadWeight   uint64 `yaml:"TIMELY_HEAD_WEIGHT" spec:"true"`   // TimelyHeadWeight is the factor of how much head rewards receives.
	SyncRewardWeight   uint64 `yaml:"SYNC_REWARD_WEIGHT" spec:"true"`   // SyncRewardWeight is the factor of how much sync committee rewards receives.
	WeightDenominator  uint64 `yaml:"WEIGHT_DENOMINATOR" spec:"true"`   // WeightDenominator accounts for total rewards denomination.
	ProposerWeight     uint64 `yaml:"PROPOSER_WEIGHT" spec:"true"`      // ProposerWeight is the factor of how much proposer rewards receives.

	// Validator related.
	TargetAggregatorsPerSyncSubcommittee uint64 `yaml:"TARGET_AGGREGATORS_PER_SYNC_SUBCOMMITTEE" spec:"true"` // TargetAggregatorsPerSyncSubcommittee for aggregating in sync committee.
	SyncCommitteeSubnetCount             uint64 `yaml:"SYNC_COMMITTEE_SUBNET_COUNT" spec:"true"`              // SyncCommitteeSubnetCount for sync committee subnet count.

	// Misc.
	SyncCommitteeSize            uint64      `yaml:"SYNC_COMMITTEE_SIZE" spec:"true"`              // SyncCommitteeSize for light client sync committee size.
	InactivityScoreBias          uint64      `yaml:"INACTIVITY_SCORE_BIAS" spec:"true"`            // InactivityScoreBias for calculating score bias penalties during inactivity
	InactivityScoreRecoveryRate  uint64      `yaml:"INACTIVITY_SCORE_RECOVERY_RATE" spec:"true"`   // InactivityScoreRecoveryRate for recovering score bias penalties during inactivity.
	EpochsPerSyncCommitteePeriod types.Epoch `yaml:"EPOCHS_PER_SYNC_COMMITTEE_PERIOD" spec:"true"` // EpochsPerSyncCommitteePeriod defines how many epochs per sync committee period.

	// Updated penalty values. This moves penalty parameters toward their final, maximum security values.
	// Note: We do not override previous configuration values but instead creates new values and replaces usage throughout.
	InactivityPenaltyQuotientAltair         uint64 `yaml:"INACTIVITY_PENALTY_QUOTIENT_ALTAIR" spec:"true"`         // InactivityPenaltyQuotientAltair for penalties during inactivity post Altair hard fork.
	MinSlashingPenaltyQuotientAltair        uint64 `yaml:"MIN_SLASHING_PENALTY_QUOTIENT_ALTAIR" spec:"true"`       // MinSlashingPenaltyQuotientAltair for slashing penalties post Altair hard fork.
	ProportionalSlashingMultiplierAltair    uint64 `yaml:"PROPORTIONAL_SLASHING_MULTIPLIER_ALTAIR" spec:"true"`    // ProportionalSlashingMultiplierAltair for slashing penalties' multiplier post Alair hard fork.
	MinSlashingPenaltyQuotientBellatrix     uint64 `yaml:"MIN_SLASHING_PENALTY_QUOTIENT_BELLATRIX" spec:"true"`    // MinSlashingPenaltyQuotientBellatrix for slashing penalties post Bellatrix hard fork.
	ProportionalSlashingMultiplierBellatrix uint64 `yaml:"PROPORTIONAL_SLASHING_MULTIPLIER_BELLATRIX" spec:"true"` // ProportionalSlashingMultiplierBellatrix for slashing penalties' multiplier post Bellatrix hard fork.
	InactivityPenaltyQuotientBellatrix      uint64 `yaml:"INACTIVITY_PENALTY_QUOTIENT_BELLATRIX" spec:"true"`      // InactivityPenaltyQuotientBellatrix for penalties during inactivity post Bellatrix hard fork.

	// Light client
	MinSyncCommitteeParticipants uint64 `yaml:"MIN_SYNC_COMMITTEE_PARTICIPANTS" spec:"true"` // MinSyncCommitteeParticipants defines the minimum amount of sync committee participants for which the light client acknowledges the signature.

	// Bellatrix
	TerminalBlockHash                common.Hash    `yaml:"TERMINAL_BLOCK_HASH" spec:"true"`                  // TerminalBlockHash of beacon chain.
	TerminalBlockHashActivationEpoch types.Epoch    `yaml:"TERMINAL_BLOCK_HASH_ACTIVATION_EPOCH" spec:"true"` // TerminalBlockHashActivationEpoch of beacon chain.
	TerminalTotalDifficulty          string         `yaml:"TERMINAL_TOTAL_DIFFICULTY" spec:"true"`            // TerminalTotalDifficulty is part of the experimental Bellatrix spec. This value is type is currently TBD.
	DefaultFeeRecipient              common.Address // DefaultFeeRecipient where the transaction fee goes to.
	EthBurnAddressHex                string         // EthBurnAddressHex is the constant eth address written in hex format to burn fees in that network. the default is 0x0
	DefaultBuilderGasLimit           uint64         // DefaultBuilderGasLimit is the default used to set the gaslimit for the Builder APIs, typically at around 30M wei.

	// Mev-boost circuit breaker
	MaxBuilderConsecutiveMissedSlots types.Slot // MaxBuilderConsecutiveMissedSlots defines the number of consecutive skip slot to fallback from using relay/builder to local execution engine for block construction.
	MaxBuilderEpochMissedSlots       types.Slot // MaxBuilderEpochMissedSlots is defines the number of total skip slot (per epoch rolling windows) to fallback from using relay/builder to local execution engine for block construction.

	// Execution engine timeout value
	ExecutionEngineTimeoutValue uint64 // ExecutionEngineTimeoutValue defines the seconds to wait before timing out engine endpoints with execution payload execution semantics (newPayload, forkchoiceUpdated).
}

// InitializeForkSchedule initializes the schedules forks baked into the config.
func (b *BeaconChainConfig) InitializeForkSchedule() {
	// Reset Fork Version Schedule.
	b.ForkVersionSchedule = configForkSchedule(b)
	b.ForkVersionNames = configForkNames(b)
}

func configForkSchedule(b *BeaconChainConfig) map[[fieldparams.VersionLength]byte]types.Epoch {
	fvs := map[[fieldparams.VersionLength]byte]types.Epoch{}
	fvs[bytesutil.ToBytes4(b.GenesisForkVersion)] = b.GenesisEpoch
	fvs[bytesutil.ToBytes4(b.AltairForkVersion)] = b.AltairForkEpoch
	fvs[bytesutil.ToBytes4(b.BellatrixForkVersion)] = b.BellatrixForkEpoch
	fvs[bytesutil.ToBytes4(b.CapellaForkVersion)] = b.CapellaForkEpoch
	return fvs
}

func configForkNames(b *BeaconChainConfig) map[[fieldparams.VersionLength]byte]string {
	fvn := map[[fieldparams.VersionLength]byte]string{}
	fvn[bytesutil.ToBytes4(b.GenesisForkVersion)] = "phase0"
	fvn[bytesutil.ToBytes4(b.AltairForkVersion)] = "altair"
	fvn[bytesutil.ToBytes4(b.BellatrixForkVersion)] = "bellatrix"
	fvn[bytesutil.ToBytes4(b.CapellaForkVersion)] = "capella"
	return fvn
}<|MERGE_RESOLUTION|>--- conflicted
+++ resolved
@@ -131,19 +131,13 @@
 	MaxPeersToSync                 int           // MaxPeersToSync describes the limit for number of peers in round robin sync.
 	SlotsPerArchivedPoint          types.Slot    // SlotsPerArchivedPoint defines the number of slots per one archived point.
 	GenesisCountdownInterval       time.Duration // How often to log the countdown until the genesis time is reached.
-<<<<<<< HEAD
-	BeaconStateFieldCount          int           // BeaconStateFieldCount defines how many fields are in beacon state.
-	BeaconStateAltairFieldCount    int           // BeaconStateAltairFieldCount defines how many fields are in beacon state hard fork 1.
-	BeaconStateBellatrixFieldCount int           // BeaconStateBellatrixFieldCount defines how many fields are in beacon state post upgrade to the Bellatrix.
 	OrphanLateBlockFirstThreshold  uint64        // OrphanLateBlockFirstThreshold defines the maximum time we wait for a block without considering it a candidate to being orphaned.
 	OrphanLateBlockBalanceFraction uint64        // OrphanLateBlockBalanceFraction defines the maximum fraction of the committee vote that a block should have to be considered as a candidate to being orphaned.
 	ProcessAttestationsThreshold   uint64        // ProcessAttestationsThreshold defines the time within a slot in which we process attestations.
-=======
 	BeaconStateFieldCount          int           // BeaconStateFieldCount defines how many fields are in the Phase0 beacon state.
 	BeaconStateAltairFieldCount    int           // BeaconStateAltairFieldCount defines how many fields are in the beacon state post upgrade to Altair.
 	BeaconStateBellatrixFieldCount int           // BeaconStateBellatrixFieldCount defines how many fields are in beacon state post upgrade to Bellatrix.
 	BeaconStateCapellaFieldCount   int           // BeaconStateCapellaFieldCount defines how many fields are in beacon state post upgrade to Capella.
->>>>>>> 2fee906d
 
 	// Slasher constants.
 	WeakSubjectivityPeriod    types.Epoch // WeakSubjectivityPeriod defines the time period expressed in number of epochs were proof of stake network should validate block headers and attestations for slashable events.

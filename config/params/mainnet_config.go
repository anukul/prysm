package params

import (
	"math"
	"time"

<<<<<<< HEAD
	fieldparams "github.com/prysmaticlabs/prysm/config/fieldparams"
	types "github.com/prysmaticlabs/prysm/consensus-types/primitives"
	"github.com/prysmaticlabs/prysm/encoding/bytesutil"
=======
	fieldparams "github.com/prysmaticlabs/prysm/v3/config/fieldparams"
	"github.com/prysmaticlabs/prysm/v3/encoding/bytesutil"
>>>>>>> b787fd87
)

// MainnetConfig returns the configuration to be used in the main network.
func MainnetConfig() *BeaconChainConfig {
	if mainnetBeaconConfig.ForkVersionSchedule == nil {
		mainnetBeaconConfig.InitializeForkSchedule()
	}
	return mainnetBeaconConfig
}

const (
	// Genesis Fork Epoch for the mainnet config.
	genesisForkEpoch = 0
	// Altair Fork Epoch for mainnet config.
	mainnetAltairForkEpoch = 74240 // Oct 27, 2021, 10:56:23am UTC
<<<<<<< HEAD
	// Placeholder for the merge epoch until it is decided
	mainnetBellatrixForkEpoch = math.MaxUint64
	mainnetEip4844ForkEpoch   = math.MaxUint64
=======
	// Bellatrix Fork Epoch for mainnet config.
	mainnetBellatrixForkEpoch = 144896 // Sept 6, 2022, 11:34:47am UTC
>>>>>>> b787fd87
)

var mainnetNetworkConfig = &NetworkConfig{
	GossipMaxSize:                    1 << 20,      // 1 MiB
	GossipMaxSizeBellatrix:           10 * 1 << 20, // 10 MiB
	MaxChunkSize:                     1 << 20,      // 1 MiB
	MaxChunkSizeBellatrix:            10 * 1 << 20, // 10 MiB
	AttestationSubnetCount:           64,
	AttestationPropagationSlotRange:  32,
	MaxRequestBlocks:                 1 << 10,              // 1024
	MaxRequestBlobsSidecars:          2 << 7,               // 128
	MinEpochsForBlobsSidecarsRequest: types.Epoch(2 << 13), // 8192, 1.2 months
	TtfbTimeout:                      5 * time.Second,
	RespTimeout:                      10 * time.Second,
	MaximumGossipClockDisparity:      500 * time.Millisecond,
	MessageDomainInvalidSnappy:       [4]byte{00, 00, 00, 00},
	MessageDomainValidSnappy:         [4]byte{01, 00, 00, 00},
	ETH2Key:                          "eth2",
	AttSubnetKey:                     "attnets",
	SyncCommsSubnetKey:               "syncnets",
	MinimumPeersInSubnetSearch:       20,
	ContractDeploymentBlock:          11184524, // Note: contract was deployed in block 11052984 but no transactions were sent until 11184524.
	BootstrapNodes: []string{
		// Teku team's bootnode
		"enr:-KG4QOtcP9X1FbIMOe17QNMKqDxCpm14jcX5tiOE4_TyMrFqbmhPZHK_ZPG2Gxb1GE2xdtodOfx9-cgvNtxnRyHEmC0ghGV0aDKQ9aX9QgAAAAD__________4JpZIJ2NIJpcIQDE8KdiXNlY3AyNTZrMaEDhpehBDbZjM_L9ek699Y7vhUJ-eAdMyQW_Fil522Y0fODdGNwgiMog3VkcIIjKA",
		"enr:-KG4QL-eqFoHy0cI31THvtZjpYUu_Jdw_MO7skQRJxY1g5HTN1A0epPCU6vi0gLGUgrzpU-ygeMSS8ewVxDpKfYmxMMGhGV0aDKQtTA_KgAAAAD__________4JpZIJ2NIJpcIQ2_DUbiXNlY3AyNTZrMaED8GJ2vzUqgL6-KD1xalo1CsmY4X1HaDnyl6Y_WayCo9GDdGNwgiMog3VkcIIjKA",
		// Prylab team's bootnodes
		"enr:-Ku4QImhMc1z8yCiNJ1TyUxdcfNucje3BGwEHzodEZUan8PherEo4sF7pPHPSIB1NNuSg5fZy7qFsjmUKs2ea1Whi0EBh2F0dG5ldHOIAAAAAAAAAACEZXRoMpD1pf1CAAAAAP__________gmlkgnY0gmlwhBLf22SJc2VjcDI1NmsxoQOVphkDqal4QzPMksc5wnpuC3gvSC8AfbFOnZY_On34wIN1ZHCCIyg",
		"enr:-Ku4QP2xDnEtUXIjzJ_DhlCRN9SN99RYQPJL92TMlSv7U5C1YnYLjwOQHgZIUXw6c-BvRg2Yc2QsZxxoS_pPRVe0yK8Bh2F0dG5ldHOIAAAAAAAAAACEZXRoMpD1pf1CAAAAAP__________gmlkgnY0gmlwhBLf22SJc2VjcDI1NmsxoQMeFF5GrS7UZpAH2Ly84aLK-TyvH-dRo0JM1i8yygH50YN1ZHCCJxA",
		"enr:-Ku4QPp9z1W4tAO8Ber_NQierYaOStqhDqQdOPY3bB3jDgkjcbk6YrEnVYIiCBbTxuar3CzS528d2iE7TdJsrL-dEKoBh2F0dG5ldHOIAAAAAAAAAACEZXRoMpD1pf1CAAAAAP__________gmlkgnY0gmlwhBLf22SJc2VjcDI1NmsxoQMw5fqqkw2hHC4F5HZZDPsNmPdB1Gi8JPQK7pRc9XHh-oN1ZHCCKvg",
		// Lighthouse team's bootnodes
		"enr:-Jq4QItoFUuug_n_qbYbU0OY04-np2wT8rUCauOOXNi0H3BWbDj-zbfZb7otA7jZ6flbBpx1LNZK2TDebZ9dEKx84LYBhGV0aDKQtTA_KgEAAAD__________4JpZIJ2NIJpcISsaa0ZiXNlY3AyNTZrMaEDHAD2JKYevx89W0CcFJFiskdcEzkH_Wdv9iW42qLK79ODdWRwgiMo",
		"enr:-Jq4QN_YBsUOqQsty1OGvYv48PMaiEt1AzGD1NkYQHaxZoTyVGqMYXg0K9c0LPNWC9pkXmggApp8nygYLsQwScwAgfgBhGV0aDKQtTA_KgEAAAD__________4JpZIJ2NIJpcISLosQxiXNlY3AyNTZrMaEDBJj7_dLFACaxBfaI8KZTh_SSJUjhyAyfshimvSqo22WDdWRwgiMo",
		// EF bootnodes
		"enr:-Ku4QHqVeJ8PPICcWk1vSn_XcSkjOkNiTg6Fmii5j6vUQgvzMc9L1goFnLKgXqBJspJjIsB91LTOleFmyWWrFVATGngBh2F0dG5ldHOIAAAAAAAAAACEZXRoMpC1MD8qAAAAAP__________gmlkgnY0gmlwhAMRHkWJc2VjcDI1NmsxoQKLVXFOhp2uX6jeT0DvvDpPcU8FWMjQdR4wMuORMhpX24N1ZHCCIyg",
		"enr:-Ku4QG-2_Md3sZIAUebGYT6g0SMskIml77l6yR-M_JXc-UdNHCmHQeOiMLbylPejyJsdAPsTHJyjJB2sYGDLe0dn8uYBh2F0dG5ldHOIAAAAAAAAAACEZXRoMpC1MD8qAAAAAP__________gmlkgnY0gmlwhBLY-NyJc2VjcDI1NmsxoQORcM6e19T1T9gi7jxEZjk_sjVLGFscUNqAY9obgZaxbIN1ZHCCIyg",
		"enr:-Ku4QPn5eVhcoF1opaFEvg1b6JNFD2rqVkHQ8HApOKK61OIcIXD127bKWgAtbwI7pnxx6cDyk_nI88TrZKQaGMZj0q0Bh2F0dG5ldHOIAAAAAAAAAACEZXRoMpC1MD8qAAAAAP__________gmlkgnY0gmlwhDayLMaJc2VjcDI1NmsxoQK2sBOLGcUb4AwuYzFuAVCaNHA-dy24UuEKkeFNgCVCsIN1ZHCCIyg",
		"enr:-Ku4QEWzdnVtXc2Q0ZVigfCGggOVB2Vc1ZCPEc6j21NIFLODSJbvNaef1g4PxhPwl_3kax86YPheFUSLXPRs98vvYsoBh2F0dG5ldHOIAAAAAAAAAACEZXRoMpC1MD8qAAAAAP__________gmlkgnY0gmlwhDZBrP2Jc2VjcDI1NmsxoQM6jr8Rb1ktLEsVcKAPa08wCsKUmvoQ8khiOl_SLozf9IN1ZHCCIyg",
		// Nimbus bootnodes
		"enr:-LK4QA8FfhaAjlb_BXsXxSfiysR7R52Nhi9JBt4F8SPssu8hdE1BXQQEtVDC3qStCW60LSO7hEsVHv5zm8_6Vnjhcn0Bh2F0dG5ldHOIAAAAAAAAAACEZXRoMpC1MD8qAAAAAP__________gmlkgnY0gmlwhAN4aBKJc2VjcDI1NmsxoQJerDhsJ-KxZ8sHySMOCmTO6sHM3iCFQ6VMvLTe948MyYN0Y3CCI4yDdWRwgiOM",
		"enr:-LK4QKWrXTpV9T78hNG6s8AM6IO4XH9kFT91uZtFg1GcsJ6dKovDOr1jtAAFPnS2lvNltkOGA9k29BUN7lFh_sjuc9QBh2F0dG5ldHOIAAAAAAAAAACEZXRoMpC1MD8qAAAAAP__________gmlkgnY0gmlwhANAdd-Jc2VjcDI1NmsxoQLQa6ai7y9PMN5hpLe5HmiJSlYzMuzP7ZhwRiwHvqNXdoN0Y3CCI4yDdWRwgiOM",
	},
}

var mainnetBeaconConfig = &BeaconChainConfig{
	// Constants (Non-configurable)
	FarFutureEpoch:           math.MaxUint64,
	FarFutureSlot:            math.MaxUint64,
	BaseRewardsPerEpoch:      4,
	DepositContractTreeDepth: 32,
	GenesisDelay:             604800, // 1 week.

	// Misc constant.
	TargetCommitteeSize:            128,
	MaxValidatorsPerCommittee:      2048,
	MaxCommitteesPerSlot:           64,
	MinPerEpochChurnLimit:          4,
	ChurnLimitQuotient:             1 << 16,
	ShuffleRoundCount:              90,
	MinGenesisActiveValidatorCount: 16384,
	MinGenesisTime:                 1606824000, // Dec 1, 2020, 12pm UTC.
	TargetAggregatorsPerCommittee:  16,
	HysteresisQuotient:             4,
	HysteresisDownwardMultiplier:   1,
	HysteresisUpwardMultiplier:     5,

	// Gwei value constants.
	MinDepositAmount:          1 * 1e9,
	MaxEffectiveBalance:       32 * 1e9,
	EjectionBalance:           16 * 1e9,
	EffectiveBalanceIncrement: 1 * 1e9,

	// Initial value constants.
	BLSWithdrawalPrefixByte:         byte(0),
	ETH1AddressWithdrawalPrefixByte: byte(1),
	ZeroHash:                        [32]byte{},

	// Time parameter constants.
	MinAttestationInclusionDelay:     1,
	SecondsPerSlot:                   12,
	SlotsPerEpoch:                    32,
	SqrRootSlotsPerEpoch:             5,
	MinSeedLookahead:                 1,
	MaxSeedLookahead:                 4,
	EpochsPerEth1VotingPeriod:        64,
	SlotsPerHistoricalRoot:           8192,
	MinValidatorWithdrawabilityDelay: 256,
	ShardCommitteePeriod:             256,
	MinEpochsToInactivityPenalty:     4,
	Eth1FollowDistance:               2048,
	SafeSlotsToUpdateJustified:       8,
	SafeSlotsToImportOptimistically:  128,

	// Fork choice algorithm constants.
	ProposerScoreBoost: 40,
	IntervalsPerSlot:   3,

	// Ethereum PoW parameters.
	DepositChainID:         1, // Chain ID of eth1 mainnet.
	DepositNetworkID:       1, // Network ID of eth1 mainnet.
	DepositContractAddress: "0x00000000219ab540356cBB839Cbe05303d7705Fa",

	// Validator params.
	RandomSubnetsPerValidator:         1 << 0,
	EpochsPerRandomSubnetSubscription: 1 << 8,

	// While eth1 mainnet block times are closer to 13s, we must conform with other clients in
	// order to vote on the correct eth1 blocks.
	//
	// Additional context: https://github.com/ethereum/consensus-specs/issues/2132
	// Bug prompting this change: https://github.com/prysmaticlabs/prysm/issues/7856
	// Future optimization: https://github.com/prysmaticlabs/prysm/issues/7739
	SecondsPerETH1Block: 14,

	// State list length constants.
	EpochsPerHistoricalVector: 65536,
	EpochsPerSlashingsVector:  8192,
	HistoricalRootsLimit:      16777216,
	ValidatorRegistryLimit:    1099511627776,

	// Reward and penalty quotients constants.
	BaseRewardFactor:               64,
	WhistleBlowerRewardQuotient:    512,
	ProposerRewardQuotient:         8,
	InactivityPenaltyQuotient:      67108864,
	MinSlashingPenaltyQuotient:     128,
	ProportionalSlashingMultiplier: 1,

	// Max operations per block constants.
	MaxProposerSlashings: 16,
	MaxAttesterSlashings: 2,
	MaxAttestations:      128,
	MaxDeposits:          16,
	MaxVoluntaryExits:    16,

	// BLS domain values.
	DomainBeaconProposer:              bytesutil.Uint32ToBytes4(0x00000000),
	DomainBeaconAttester:              bytesutil.Uint32ToBytes4(0x01000000),
	DomainRandao:                      bytesutil.Uint32ToBytes4(0x02000000),
	DomainDeposit:                     bytesutil.Uint32ToBytes4(0x03000000),
	DomainVoluntaryExit:               bytesutil.Uint32ToBytes4(0x04000000),
	DomainSelectionProof:              bytesutil.Uint32ToBytes4(0x05000000),
	DomainAggregateAndProof:           bytesutil.Uint32ToBytes4(0x06000000),
	DomainSyncCommittee:               bytesutil.Uint32ToBytes4(0x07000000),
	DomainSyncCommitteeSelectionProof: bytesutil.Uint32ToBytes4(0x08000000),
	DomainContributionAndProof:        bytesutil.Uint32ToBytes4(0x09000000),
	DomainBlobsSidecar:                bytesutil.Uint32ToBytes4(0x10000000),
	DomainApplicationMask:             bytesutil.Uint32ToBytes4(0x00000001),
	DomainApplicationBuilder:          bytesutil.Uint32ToBytes4(0x00000001),
	DomainBLSToExecutionChange:        bytesutil.Uint32ToBytes4(0x0A000000),

	// Prysm constants.
	GweiPerEth:                     1000000000,
	BLSSecretKeyLength:             32,
	BLSPubkeyLength:                48,
	DefaultBufferSize:              10000,
	WithdrawalPrivkeyFileName:      "/shardwithdrawalkey",
	ValidatorPrivkeyFileName:       "/validatorprivatekey",
	RPCSyncCheck:                   1,
	EmptySignature:                 [96]byte{},
	DefaultPageSize:                250,
	MaxPeersToSync:                 15,
	SlotsPerArchivedPoint:          2048,
	GenesisCountdownInterval:       time.Minute,
	ConfigName:                     MainnetName,
	PresetBase:                     "mainnet",
	BeaconStateFieldCount:          21,
	BeaconStateAltairFieldCount:    24,
	BeaconStateBellatrixFieldCount: 25,

	// Slasher related values.
	WeakSubjectivityPeriod:          54000,
	PruneSlasherStoragePeriod:       10,
	SlashingProtectionPruningEpochs: 512,

	// Weak subjectivity values.
	SafetyDecay: 10,

	// Fork related values.
	GenesisEpoch:         genesisForkEpoch,
	GenesisForkVersion:   []byte{0, 0, 0, 0},
	AltairForkVersion:    []byte{1, 0, 0, 0},
	AltairForkEpoch:      mainnetAltairForkEpoch,
	BellatrixForkVersion: []byte{2, 0, 0, 0},
	BellatrixForkEpoch:   mainnetBellatrixForkEpoch,
	CapellaForkVersion:   []byte{3, 0, 0, 0},
	CapellaForkEpoch:     math.MaxUint64,
	Eip4844ForkVersion:   []byte{4, 0, 0, 0},
	Eip4844ForkEpoch:     math.MaxUint64,
	ShardingForkVersion:  []byte{8, 0, 0, 0},
	ShardingForkEpoch:    math.MaxUint64,

	// New values introduced in Altair hard fork 1.
	// Participation flag indices.
	TimelySourceFlagIndex: 0,
	TimelyTargetFlagIndex: 1,
	TimelyHeadFlagIndex:   2,

	// Incentivization weight values.
	TimelySourceWeight: 14,
	TimelyTargetWeight: 26,
	TimelyHeadWeight:   14,
	SyncRewardWeight:   2,
	ProposerWeight:     8,
	WeightDenominator:  64,

	// Validator related values.
	TargetAggregatorsPerSyncSubcommittee: 16,
	SyncCommitteeSubnetCount:             4,

	// Misc values.
	SyncCommitteeSize:            512,
	InactivityScoreBias:          4,
	InactivityScoreRecoveryRate:  16,
	EpochsPerSyncCommitteePeriod: 256,

	// Updated penalty values.
	InactivityPenaltyQuotientAltair:         3 * 1 << 24, //50331648
	MinSlashingPenaltyQuotientAltair:        64,
	ProportionalSlashingMultiplierAltair:    2,
	MinSlashingPenaltyQuotientBellatrix:     32,
	ProportionalSlashingMultiplierBellatrix: 3,
	InactivityPenaltyQuotientBellatrix:      1 << 24,

	// Light client
	MinSyncCommitteeParticipants: 1,

	// Bellatrix
	TerminalBlockHashActivationEpoch: 18446744073709551615,
	TerminalBlockHash:                [32]byte{},
	TerminalTotalDifficulty:          "58750000000000000000000", // Estimated: Sept 15, 2022
	EthBurnAddressHex:                "0x0000000000000000000000000000000000000000",
	DefaultBuilderGasLimit:           uint64(30000000),

	// Mevboost circuit breaker
	MaxBuilderConsecutiveMissedSlots: 3,
	MaxBuilderEpochMissedSlots:       8,
}

// MainnetTestConfig provides a version of the mainnet config that has a different name
// and a different fork choice schedule. This can be used in cases where we want to use config values
// that are consistent with mainnet, but won't conflict or cause the hard-coded genesis to be loaded.
func MainnetTestConfig() *BeaconChainConfig {
	mn := MainnetConfig().Copy()
	mn.ConfigName = MainnetTestName
	FillTestVersions(mn, 128)
	return mn
}

// FillTestVersions replaces the byte in the last position of each fork version
// so that
func FillTestVersions(c *BeaconChainConfig, b byte) {
	c.GenesisForkVersion = make([]byte, fieldparams.VersionLength)
	c.AltairForkVersion = make([]byte, fieldparams.VersionLength)
	c.BellatrixForkVersion = make([]byte, fieldparams.VersionLength)
	c.Eip4844ForkVersion = make([]byte, fieldparams.VersionLength)
	c.ShardingForkVersion = make([]byte, fieldparams.VersionLength)

	c.GenesisForkVersion[fieldparams.VersionLength-1] = b
	c.AltairForkVersion[fieldparams.VersionLength-1] = b
	c.BellatrixForkVersion[fieldparams.VersionLength-1] = b
	c.Eip4844ForkVersion[fieldparams.VersionLength-1] = b
	c.ShardingForkVersion[fieldparams.VersionLength-1] = b

	c.GenesisForkVersion[0] = 0
	c.AltairForkVersion[0] = 1
	c.BellatrixForkVersion[0] = 2
	c.Eip4844ForkVersion[0] = 3
	c.ShardingForkVersion[0] = 4
}<|MERGE_RESOLUTION|>--- conflicted
+++ resolved
@@ -4,14 +4,9 @@
 	"math"
 	"time"
 
-<<<<<<< HEAD
-	fieldparams "github.com/prysmaticlabs/prysm/config/fieldparams"
-	types "github.com/prysmaticlabs/prysm/consensus-types/primitives"
-	"github.com/prysmaticlabs/prysm/encoding/bytesutil"
-=======
 	fieldparams "github.com/prysmaticlabs/prysm/v3/config/fieldparams"
+	types "github.com/prysmaticlabs/prysm/v3/consensus-types/primitives"
 	"github.com/prysmaticlabs/prysm/v3/encoding/bytesutil"
->>>>>>> b787fd87
 )
 
 // MainnetConfig returns the configuration to be used in the main network.
@@ -27,14 +22,9 @@
 	genesisForkEpoch = 0
 	// Altair Fork Epoch for mainnet config.
 	mainnetAltairForkEpoch = 74240 // Oct 27, 2021, 10:56:23am UTC
-<<<<<<< HEAD
-	// Placeholder for the merge epoch until it is decided
-	mainnetBellatrixForkEpoch = math.MaxUint64
+	// Bellatrix Fork Epoch for mainnet config.q
+	mainnetBellatrixForkEpoch = 144896 // Sept 6, 2022, 11:34:47am UTC
 	mainnetEip4844ForkEpoch   = math.MaxUint64
-=======
-	// Bellatrix Fork Epoch for mainnet config.
-	mainnetBellatrixForkEpoch = 144896 // Sept 6, 2022, 11:34:47am UTC
->>>>>>> b787fd87
 )
 
 var mainnetNetworkConfig = &NetworkConfig{

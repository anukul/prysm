package enginev1

import (
	"encoding/json"
	"math/big"
	"reflect"
	"strings"

	"github.com/ethereum/go-ethereum/common"
	"github.com/ethereum/go-ethereum/common/hexutil"
	gethtypes "github.com/ethereum/go-ethereum/core/types"
	"github.com/pkg/errors"
	fieldparams "github.com/prysmaticlabs/prysm/v3/config/fieldparams"
	types "github.com/prysmaticlabs/prysm/v3/consensus-types/primitives"
	"github.com/prysmaticlabs/prysm/v3/encoding/bytesutil"
	"github.com/prysmaticlabs/prysm/v3/runtime/version"
)

// PayloadIDBytes defines a custom type for Payload IDs used by the engine API
// client with proper JSON Marshal and Unmarshal methods to hex.
type PayloadIDBytes [8]byte

// MarshalJSON --
func (b PayloadIDBytes) MarshalJSON() ([]byte, error) {
	return json.Marshal(hexutil.Bytes(b[:]))
}

// ExecutionBlock is the response kind received by the eth_getBlockByHash and
// eth_getBlockByNumber endpoints via JSON-RPC.
type ExecutionBlock struct {
	Version int
	gethtypes.Header
	Hash            common.Hash              `json:"hash"`
	Transactions    []*gethtypes.Transaction `json:"transactions"`
	TotalDifficulty string                   `json:"totalDifficulty"`
	Withdrawals     []*Withdrawal            `json:"withdrawals"`
}

func (e *ExecutionBlock) MarshalJSON() ([]byte, error) {
	decoded := make(map[string]interface{})
	encodedHeader, err := e.Header.MarshalJSON()
	if err != nil {
		return nil, err
	}
	if err := json.Unmarshal(encodedHeader, &decoded); err != nil {
		return nil, err
	}
	decoded["hash"] = e.Hash.String()
	decoded["transactions"] = e.Transactions
	decoded["totalDifficulty"] = e.TotalDifficulty

	if e.Version == version.Capella {
<<<<<<< HEAD
		ws := make([]*withdrawalJSON, len(e.Withdrawals))
		for i, w := range e.Withdrawals {
			ws[i], err = w.toWithdrawalJSON()
			if err != nil {
				return nil, err
			}
		}
		decoded["withdrawals"] = ws
=======
		decoded["withdrawals"] = e.Withdrawals
>>>>>>> 1fbb3f3e
	}

	return json.Marshal(decoded)
}

func (e *ExecutionBlock) UnmarshalJSON(enc []byte) error {
	type transactionsJson struct {
		Transactions []*gethtypes.Transaction `json:"transactions"`
	}
	type withdrawalsJson struct {
		Withdrawals []*withdrawalJSON `json:"withdrawals"`
	}

	if err := e.Header.UnmarshalJSON(enc); err != nil {
		return err
	}
	decoded := make(map[string]interface{})
	if err := json.Unmarshal(enc, &decoded); err != nil {
		return err
	}
	blockHashStr, ok := decoded["hash"].(string)
	if !ok {
		return errors.New("expected `hash` field in JSON response")
	}
	decodedHash, err := hexutil.Decode(blockHashStr)
	if err != nil {
		return err
	}
	e.Hash = common.BytesToHash(decodedHash)
	e.TotalDifficulty, ok = decoded["totalDifficulty"].(string)
	if !ok {
		return errors.New("expected `totalDifficulty` field in JSON response")
	}

	rawWithdrawals, ok := decoded["withdrawals"]
	if !ok || rawWithdrawals == nil {
		e.Version = version.Bellatrix
	} else {
		e.Version = version.Capella
		j := &withdrawalsJson{}
		if err := json.Unmarshal(enc, j); err != nil {
			return err
		}
		ws := make([]*Withdrawal, len(j.Withdrawals))
		for i, wj := range j.Withdrawals {
			ws[i], err = wj.ToWithdrawal()
			if err != nil {
				return err
			}
		}
		e.Withdrawals = ws
	}

	rawTxList, ok := decoded["transactions"]
	if !ok || rawTxList == nil {
		// Exit early if there are no transactions stored in the json payload.
		return nil
	}
	txsList, ok := rawTxList.([]interface{})
	if !ok {
		return errors.Errorf("expected transaction list to be of a slice interface type.")
	}
	for _, tx := range txsList {
		// If the transaction is just a hex string, do not attempt to
		// unmarshal into a full transaction object.
		if txItem, ok := tx.(string); ok && strings.HasPrefix(txItem, "0x") {
			return nil
		}
	}
	// If the block contains a list of transactions, we JSON unmarshal
	// them into a list of geth transaction objects.
	txJson := &transactionsJson{}
	if err := json.Unmarshal(enc, txJson); err != nil {
		return err
	}
	e.Transactions = txJson.Transactions
	return nil
}

// UnmarshalJSON --
func (b *PayloadIDBytes) UnmarshalJSON(enc []byte) error {
	res := [8]byte{}
	if err := hexutil.UnmarshalFixedJSON(reflect.TypeOf(b), enc, res[:]); err != nil {
		return err
	}
	*b = res
	return nil
}

type withdrawalJSON struct {
	Index     *hexutil.Uint64 `json:"index"`
	Validator *hexutil.Uint64 `json:"validatorIndex"`
	Address   *common.Address `json:"address"`
	Amount    string          `json:"amount"`
}

func (j *withdrawalJSON) ToWithdrawal() (*Withdrawal, error) {
	w := &Withdrawal{}
	b, err := json.Marshal(j)
	if err != nil {
		return nil, err
	}
	if err := w.UnmarshalJSON(b); err != nil {
		return nil, err
	}
	return w, nil
}

<<<<<<< HEAD
func (w *Withdrawal) toWithdrawalJSON() (*withdrawalJSON, error) {
	b, err := w.MarshalJSON()
	if err != nil {
		return nil, err
	}
	j := &withdrawalJSON{}
	if err = json.Unmarshal(b, j); err != nil {
		return nil, err
	}
	return j, nil
}

func (w *Withdrawal) MarshalJSON() ([]byte, error) {
	index := hexutil.Uint64(w.Index)
	validatorIndex := hexutil.Uint64(w.ValidatorIndex)
	address := common.BytesToAddress(w.Address)
=======
func (w *Withdrawal) MarshalJSON() ([]byte, error) {
	index := hexutil.Uint64(w.WithdrawalIndex)
	validatorIndex := hexutil.Uint64(w.ValidatorIndex)
	address := common.BytesToAddress(w.ExecutionAddress)
>>>>>>> 1fbb3f3e
	wei := new(big.Int).SetUint64(1000000000)
	amountWei := new(big.Int).Mul(new(big.Int).SetUint64(w.Amount), wei)
	return json.Marshal(withdrawalJSON{
		Index:     &index,
		Validator: &validatorIndex,
		Address:   &address,
		Amount:    hexutil.EncodeBig(amountWei),
	})
}

func (w *Withdrawal) UnmarshalJSON(enc []byte) error {
	dec := withdrawalJSON{}
	if err := json.Unmarshal(enc, &dec); err != nil {
		return err
	}
	if dec.Index == nil {
		return errors.New("missing withdrawal index")
	}
	if dec.Validator == nil {
		return errors.New("missing validator index")
	}
	if dec.Address == nil {
		return errors.New("missing execution address")
	}
	*w = Withdrawal{}
<<<<<<< HEAD
	w.Index = uint64(*dec.Index)
	w.ValidatorIndex = types.ValidatorIndex(*dec.Validator)
	w.Address = dec.Address.Bytes()
=======
	w.WithdrawalIndex = uint64(*dec.Index)
	w.ValidatorIndex = types.ValidatorIndex(*dec.Validator)
	w.ExecutionAddress = dec.Address.Bytes()
>>>>>>> 1fbb3f3e
	wei := new(big.Int).SetUint64(1000000000)
	amountWei, err := hexutil.DecodeBig(dec.Amount)
	if err != nil {
		return err
	}
	amount := new(big.Int).Div(amountWei, wei)
	if !amount.IsUint64() {
		return errors.New("withdrawal amount overflow")
	}
	w.Amount = amount.Uint64()
	return nil
}

type executionPayloadJSON struct {
	ParentHash    *common.Hash    `json:"parentHash"`
	FeeRecipient  *common.Address `json:"feeRecipient"`
	StateRoot     *common.Hash    `json:"stateRoot"`
	ReceiptsRoot  *common.Hash    `json:"receiptsRoot"`
	LogsBloom     *hexutil.Bytes  `json:"logsBloom"`
	PrevRandao    *common.Hash    `json:"prevRandao"`
	BlockNumber   *hexutil.Uint64 `json:"blockNumber"`
	GasLimit      *hexutil.Uint64 `json:"gasLimit"`
	GasUsed       *hexutil.Uint64 `json:"gasUsed"`
	Timestamp     *hexutil.Uint64 `json:"timestamp"`
	ExtraData     hexutil.Bytes   `json:"extraData"`
	BaseFeePerGas string          `json:"baseFeePerGas"`
	BlockHash     *common.Hash    `json:"blockHash"`
	Transactions  []hexutil.Bytes `json:"transactions"`
}

type executionPayloadCapellaJSON struct {
	ParentHash    *common.Hash    `json:"parentHash"`
	FeeRecipient  *common.Address `json:"feeRecipient"`
	StateRoot     *common.Hash    `json:"stateRoot"`
	ReceiptsRoot  *common.Hash    `json:"receiptsRoot"`
	LogsBloom     *hexutil.Bytes  `json:"logsBloom"`
	PrevRandao    *common.Hash    `json:"prevRandao"`
	BlockNumber   *hexutil.Uint64 `json:"blockNumber"`
	GasLimit      *hexutil.Uint64 `json:"gasLimit"`
	GasUsed       *hexutil.Uint64 `json:"gasUsed"`
	Timestamp     *hexutil.Uint64 `json:"timestamp"`
	ExtraData     hexutil.Bytes   `json:"extraData"`
	BaseFeePerGas string          `json:"baseFeePerGas"`
	BlockHash     *common.Hash    `json:"blockHash"`
	Transactions  []hexutil.Bytes `json:"transactions"`
	Withdrawals   []*Withdrawal   `json:"withdrawals"`
}

// MarshalJSON --
func (e *ExecutionPayload) MarshalJSON() ([]byte, error) {
	transactions := make([]hexutil.Bytes, len(e.Transactions))
	for i, tx := range e.Transactions {
		transactions[i] = tx
	}
	baseFee := bytesutil.LittleEndianBytesToBigInt(e.BaseFeePerGas)
	baseFeeHex := hexutil.EncodeBig(baseFee)
	pHash := common.BytesToHash(e.ParentHash)
	sRoot := common.BytesToHash(e.StateRoot)
	recRoot := common.BytesToHash(e.ReceiptsRoot)
	prevRan := common.BytesToHash(e.PrevRandao)
	bHash := common.BytesToHash(e.BlockHash)
	blockNum := hexutil.Uint64(e.BlockNumber)
	gasLimit := hexutil.Uint64(e.GasLimit)
	gasUsed := hexutil.Uint64(e.GasUsed)
	timeStamp := hexutil.Uint64(e.Timestamp)
	recipient := common.BytesToAddress(e.FeeRecipient)
	logsBloom := hexutil.Bytes(e.LogsBloom)
	return json.Marshal(executionPayloadJSON{
		ParentHash:    &pHash,
		FeeRecipient:  &recipient,
		StateRoot:     &sRoot,
		ReceiptsRoot:  &recRoot,
		LogsBloom:     &logsBloom,
		PrevRandao:    &prevRan,
		BlockNumber:   &blockNum,
		GasLimit:      &gasLimit,
		GasUsed:       &gasUsed,
		Timestamp:     &timeStamp,
		ExtraData:     e.ExtraData,
		BaseFeePerGas: baseFeeHex,
		BlockHash:     &bHash,
		Transactions:  transactions,
	})
}

// MarshalJSON --
func (e *ExecutionPayloadCapella) MarshalJSON() ([]byte, error) {
	transactions := make([]hexutil.Bytes, len(e.Transactions))
	for i, tx := range e.Transactions {
		transactions[i] = tx
	}
	baseFee := new(big.Int).SetBytes(bytesutil.ReverseByteOrder(e.BaseFeePerGas))
	baseFeeHex := hexutil.EncodeBig(baseFee)
	pHash := common.BytesToHash(e.ParentHash)
	sRoot := common.BytesToHash(e.StateRoot)
	recRoot := common.BytesToHash(e.ReceiptsRoot)
	prevRan := common.BytesToHash(e.PrevRandao)
	bHash := common.BytesToHash(e.BlockHash)
	blockNum := hexutil.Uint64(e.BlockNumber)
	gasLimit := hexutil.Uint64(e.GasLimit)
	gasUsed := hexutil.Uint64(e.GasUsed)
	timeStamp := hexutil.Uint64(e.Timestamp)
	recipient := common.BytesToAddress(e.FeeRecipient)
	logsBloom := hexutil.Bytes(e.LogsBloom)
	if e.Withdrawals == nil {
		e.Withdrawals = make([]*Withdrawal, 0)
	}
	return json.Marshal(executionPayloadCapellaJSON{
		ParentHash:    &pHash,
		FeeRecipient:  &recipient,
		StateRoot:     &sRoot,
		ReceiptsRoot:  &recRoot,
		LogsBloom:     &logsBloom,
		PrevRandao:    &prevRan,
		BlockNumber:   &blockNum,
		GasLimit:      &gasLimit,
		GasUsed:       &gasUsed,
		Timestamp:     &timeStamp,
		ExtraData:     e.ExtraData,
		BaseFeePerGas: baseFeeHex,
		BlockHash:     &bHash,
		Transactions:  transactions,
		Withdrawals:   e.Withdrawals,
	})
}

// UnmarshalJSON --
func (e *ExecutionPayload) UnmarshalJSON(enc []byte) error {
	dec := executionPayloadJSON{}
	if err := json.Unmarshal(enc, &dec); err != nil {
		return err
	}

	if dec.ParentHash == nil {
		return errors.New("missing required field 'parentHash' for ExecutionPayload")
	}
	if dec.FeeRecipient == nil {
		return errors.New("missing required field 'feeRecipient' for ExecutionPayload")
	}
	if dec.StateRoot == nil {
		return errors.New("missing required field 'stateRoot' for ExecutionPayload")
	}
	if dec.ReceiptsRoot == nil {
		return errors.New("missing required field 'receiptsRoot' for ExecutableDataV1")
	}

	if dec.LogsBloom == nil {
		return errors.New("missing required field 'logsBloom' for ExecutionPayload")
	}
	if dec.PrevRandao == nil {
		return errors.New("missing required field 'prevRandao' for ExecutionPayload")
	}
	if dec.ExtraData == nil {
		return errors.New("missing required field 'extraData' for ExecutionPayload")
	}
	if dec.BlockHash == nil {
		return errors.New("missing required field 'blockHash' for ExecutionPayload")
	}
	if dec.Transactions == nil {
		return errors.New("missing required field 'transactions' for ExecutionPayload")
	}
	if dec.BlockNumber == nil {
		return errors.New("missing required field 'blockNumber' for ExecutionPayload")
	}
	if dec.Timestamp == nil {
		return errors.New("missing required field 'timestamp' for ExecutionPayload")
	}
	if dec.GasUsed == nil {
		return errors.New("missing required field 'gasUsed' for ExecutionPayload")
	}
	if dec.GasLimit == nil {
		return errors.New("missing required field 'gasLimit' for ExecutionPayload")
	}
	*e = ExecutionPayload{}
	e.ParentHash = dec.ParentHash.Bytes()
	e.FeeRecipient = dec.FeeRecipient.Bytes()
	e.StateRoot = dec.StateRoot.Bytes()
	e.ReceiptsRoot = dec.ReceiptsRoot.Bytes()
	e.LogsBloom = *dec.LogsBloom
	e.PrevRandao = dec.PrevRandao.Bytes()
	e.BlockNumber = uint64(*dec.BlockNumber)
	e.GasLimit = uint64(*dec.GasLimit)
	e.GasUsed = uint64(*dec.GasUsed)
	e.Timestamp = uint64(*dec.Timestamp)
	e.ExtraData = dec.ExtraData
	baseFee, err := hexutil.DecodeBig(dec.BaseFeePerGas)
	if err != nil {
		return err
	}
	e.BaseFeePerGas = bytesutil.PadTo(bytesutil.ReverseByteOrder(baseFee.Bytes()), fieldparams.RootLength)
	e.BlockHash = dec.BlockHash.Bytes()
	transactions := make([][]byte, len(dec.Transactions))
	for i, tx := range dec.Transactions {
		transactions[i] = tx
	}
	e.Transactions = transactions
	return nil
}

// UnmarshalJSON --
func (e *ExecutionPayloadCapella) UnmarshalJSON(enc []byte) error {
	dec := executionPayloadCapellaJSON{}
	if err := json.Unmarshal(enc, &dec); err != nil {
		return err
	}

	if dec.ParentHash == nil {
		return errors.New("missing required field 'parentHash' for ExecutionPayload")
	}
	if dec.FeeRecipient == nil {
		return errors.New("missing required field 'feeRecipient' for ExecutionPayload")
	}
	if dec.StateRoot == nil {
		return errors.New("missing required field 'stateRoot' for ExecutionPayload")
	}
	if dec.ReceiptsRoot == nil {
		return errors.New("missing required field 'receiptsRoot' for ExecutableDataV1")
	}

	if dec.LogsBloom == nil {
		return errors.New("missing required field 'logsBloom' for ExecutionPayload")
	}
	if dec.PrevRandao == nil {
		return errors.New("missing required field 'prevRandao' for ExecutionPayload")
	}
	if dec.ExtraData == nil {
		return errors.New("missing required field 'extraData' for ExecutionPayload")
	}
	if dec.BlockHash == nil {
		return errors.New("missing required field 'blockHash' for ExecutionPayload")
	}
	if dec.Transactions == nil {
		return errors.New("missing required field 'transactions' for ExecutionPayload")
	}
	if dec.BlockNumber == nil {
		return errors.New("missing required field 'blockNumber' for ExecutionPayload")
	}
	if dec.Timestamp == nil {
		return errors.New("missing required field 'timestamp' for ExecutionPayload")
	}
	if dec.GasUsed == nil {
		return errors.New("missing required field 'gasUsed' for ExecutionPayload")
	}
	if dec.GasLimit == nil {
		return errors.New("missing required field 'gasLimit' for ExecutionPayload")
	}
	*e = ExecutionPayloadCapella{}
	e.ParentHash = dec.ParentHash.Bytes()
	e.FeeRecipient = dec.FeeRecipient.Bytes()
	e.StateRoot = dec.StateRoot.Bytes()
	e.ReceiptsRoot = dec.ReceiptsRoot.Bytes()
	e.LogsBloom = *dec.LogsBloom
	e.PrevRandao = dec.PrevRandao.Bytes()
	e.BlockNumber = uint64(*dec.BlockNumber)
	e.GasLimit = uint64(*dec.GasLimit)
	e.GasUsed = uint64(*dec.GasUsed)
	e.Timestamp = uint64(*dec.Timestamp)
	e.ExtraData = dec.ExtraData
	baseFee, err := hexutil.DecodeBig(dec.BaseFeePerGas)
	if err != nil {
		return err
	}
	e.BaseFeePerGas = bytesutil.PadTo(bytesutil.ReverseByteOrder(baseFee.Bytes()), fieldparams.RootLength)
	e.BlockHash = dec.BlockHash.Bytes()
	transactions := make([][]byte, len(dec.Transactions))
	for i, tx := range dec.Transactions {
		transactions[i] = tx
	}
	e.Transactions = transactions
	if dec.Withdrawals == nil {
		dec.Withdrawals = make([]*Withdrawal, 0)
	}
	e.Withdrawals = dec.Withdrawals
	return nil
}

type payloadAttributesJSON struct {
	Timestamp             hexutil.Uint64 `json:"timestamp"`
	PrevRandao            hexutil.Bytes  `json:"prevRandao"`
	SuggestedFeeRecipient hexutil.Bytes  `json:"suggestedFeeRecipient"`
}

type payloadAttributesV2JSON struct {
	Timestamp             hexutil.Uint64 `json:"timestamp"`
	PrevRandao            hexutil.Bytes  `json:"prevRandao"`
	SuggestedFeeRecipient hexutil.Bytes  `json:"suggestedFeeRecipient"`
	Withdrawals           []*Withdrawal  `json:"withdrawals"`
}

// MarshalJSON --
func (p *PayloadAttributes) MarshalJSON() ([]byte, error) {
	return json.Marshal(payloadAttributesJSON{
		Timestamp:             hexutil.Uint64(p.Timestamp),
		PrevRandao:            p.PrevRandao,
		SuggestedFeeRecipient: p.SuggestedFeeRecipient,
	})
}

// MarshalJSON --
func (p *PayloadAttributesV2) MarshalJSON() ([]byte, error) {
	return json.Marshal(payloadAttributesV2JSON{
		Timestamp:             hexutil.Uint64(p.Timestamp),
		PrevRandao:            p.PrevRandao,
		SuggestedFeeRecipient: p.SuggestedFeeRecipient,
		Withdrawals:           p.Withdrawals,
	})
}

// UnmarshalJSON --
func (p *PayloadAttributes) UnmarshalJSON(enc []byte) error {
	dec := payloadAttributesJSON{}
	if err := json.Unmarshal(enc, &dec); err != nil {
		return err
	}
	*p = PayloadAttributes{}
	p.Timestamp = uint64(dec.Timestamp)
	p.PrevRandao = dec.PrevRandao
	p.SuggestedFeeRecipient = dec.SuggestedFeeRecipient
	return nil
}

func (p *PayloadAttributesV2) UnmarshalJSON(enc []byte) error {
	dec := payloadAttributesV2JSON{}
	if err := json.Unmarshal(enc, &dec); err != nil {
		return err
	}
	*p = PayloadAttributesV2{}
	p.Timestamp = uint64(dec.Timestamp)
	p.PrevRandao = dec.PrevRandao
	p.SuggestedFeeRecipient = dec.SuggestedFeeRecipient
	p.Withdrawals = dec.Withdrawals
	return nil
}

type payloadStatusJSON struct {
	LatestValidHash *common.Hash `json:"latestValidHash"`
	Status          string       `json:"status"`
	ValidationError *string      `json:"validationError"`
}

// MarshalJSON --
func (p *PayloadStatus) MarshalJSON() ([]byte, error) {
	var latestHash *common.Hash
	if p.LatestValidHash != nil {
		hash := common.Hash(bytesutil.ToBytes32(p.LatestValidHash))
		latestHash = &hash
	}
	return json.Marshal(payloadStatusJSON{
		LatestValidHash: latestHash,
		Status:          p.Status.String(),
		ValidationError: &p.ValidationError,
	})
}

// UnmarshalJSON --
func (p *PayloadStatus) UnmarshalJSON(enc []byte) error {
	dec := payloadStatusJSON{}
	if err := json.Unmarshal(enc, &dec); err != nil {
		return err
	}
	*p = PayloadStatus{}
	if dec.LatestValidHash != nil {
		p.LatestValidHash = dec.LatestValidHash[:]
	}
	p.Status = PayloadStatus_Status(PayloadStatus_Status_value[dec.Status])
	if dec.ValidationError != nil {
		p.ValidationError = *dec.ValidationError
	}
	return nil
}

type transitionConfigurationJSON struct {
	TerminalTotalDifficulty *hexutil.Big   `json:"terminalTotalDifficulty"`
	TerminalBlockHash       common.Hash    `json:"terminalBlockHash"`
	TerminalBlockNumber     hexutil.Uint64 `json:"terminalBlockNumber"`
}

// MarshalJSON --
func (t *TransitionConfiguration) MarshalJSON() ([]byte, error) {
	num := new(big.Int).SetBytes(t.TerminalBlockNumber)
	var hexNum *hexutil.Big
	if t.TerminalTotalDifficulty != "" {
		ttdNum, err := hexutil.DecodeBig(t.TerminalTotalDifficulty)
		if err != nil {
			return nil, err
		}
		bHex := hexutil.Big(*ttdNum)
		hexNum = &bHex
	}
	if len(t.TerminalBlockHash) != fieldparams.RootLength {
		return nil, errors.Errorf("terminal block hash is of the wrong length: %d", len(t.TerminalBlockHash))
	}
	return json.Marshal(transitionConfigurationJSON{
		TerminalTotalDifficulty: hexNum,
		TerminalBlockHash:       *(*[32]byte)(t.TerminalBlockHash),
		TerminalBlockNumber:     hexutil.Uint64(num.Uint64()),
	})
}

// UnmarshalJSON --
func (t *TransitionConfiguration) UnmarshalJSON(enc []byte) error {
	dec := transitionConfigurationJSON{}
	if err := json.Unmarshal(enc, &dec); err != nil {
		return err
	}
	*t = TransitionConfiguration{}
	num := big.NewInt(int64(dec.TerminalBlockNumber))
	if dec.TerminalTotalDifficulty != nil {
		t.TerminalTotalDifficulty = dec.TerminalTotalDifficulty.String()
	}
	t.TerminalBlockHash = dec.TerminalBlockHash[:]
	t.TerminalBlockNumber = num.Bytes()
	return nil
}

type forkchoiceStateJSON struct {
	HeadBlockHash      hexutil.Bytes `json:"headBlockHash"`
	SafeBlockHash      hexutil.Bytes `json:"safeBlockHash"`
	FinalizedBlockHash hexutil.Bytes `json:"finalizedBlockHash"`
}

// MarshalJSON --
func (f *ForkchoiceState) MarshalJSON() ([]byte, error) {
	return json.Marshal(forkchoiceStateJSON{
		HeadBlockHash:      f.HeadBlockHash,
		SafeBlockHash:      f.SafeBlockHash,
		FinalizedBlockHash: f.FinalizedBlockHash,
	})
}

// UnmarshalJSON --
func (f *ForkchoiceState) UnmarshalJSON(enc []byte) error {
	dec := forkchoiceStateJSON{}
	if err := json.Unmarshal(enc, &dec); err != nil {
		return err
	}
	*f = ForkchoiceState{}
	f.HeadBlockHash = dec.HeadBlockHash
	f.SafeBlockHash = dec.SafeBlockHash
	f.FinalizedBlockHash = dec.FinalizedBlockHash
	return nil
}<|MERGE_RESOLUTION|>--- conflicted
+++ resolved
@@ -50,18 +50,7 @@
 	decoded["totalDifficulty"] = e.TotalDifficulty
 
 	if e.Version == version.Capella {
-<<<<<<< HEAD
-		ws := make([]*withdrawalJSON, len(e.Withdrawals))
-		for i, w := range e.Withdrawals {
-			ws[i], err = w.toWithdrawalJSON()
-			if err != nil {
-				return nil, err
-			}
-		}
-		decoded["withdrawals"] = ws
-=======
 		decoded["withdrawals"] = e.Withdrawals
->>>>>>> 1fbb3f3e
 	}
 
 	return json.Marshal(decoded)
@@ -170,29 +159,10 @@
 	return w, nil
 }
 
-<<<<<<< HEAD
-func (w *Withdrawal) toWithdrawalJSON() (*withdrawalJSON, error) {
-	b, err := w.MarshalJSON()
-	if err != nil {
-		return nil, err
-	}
-	j := &withdrawalJSON{}
-	if err = json.Unmarshal(b, j); err != nil {
-		return nil, err
-	}
-	return j, nil
-}
-
 func (w *Withdrawal) MarshalJSON() ([]byte, error) {
 	index := hexutil.Uint64(w.Index)
 	validatorIndex := hexutil.Uint64(w.ValidatorIndex)
 	address := common.BytesToAddress(w.Address)
-=======
-func (w *Withdrawal) MarshalJSON() ([]byte, error) {
-	index := hexutil.Uint64(w.WithdrawalIndex)
-	validatorIndex := hexutil.Uint64(w.ValidatorIndex)
-	address := common.BytesToAddress(w.ExecutionAddress)
->>>>>>> 1fbb3f3e
 	wei := new(big.Int).SetUint64(1000000000)
 	amountWei := new(big.Int).Mul(new(big.Int).SetUint64(w.Amount), wei)
 	return json.Marshal(withdrawalJSON{
@@ -218,15 +188,9 @@
 		return errors.New("missing execution address")
 	}
 	*w = Withdrawal{}
-<<<<<<< HEAD
 	w.Index = uint64(*dec.Index)
 	w.ValidatorIndex = types.ValidatorIndex(*dec.Validator)
 	w.Address = dec.Address.Bytes()
-=======
-	w.WithdrawalIndex = uint64(*dec.Index)
-	w.ValidatorIndex = types.ValidatorIndex(*dec.Validator)
-	w.ExecutionAddress = dec.Address.Bytes()
->>>>>>> 1fbb3f3e
 	wei := new(big.Int).SetUint64(1000000000)
 	amountWei, err := hexutil.DecodeBig(dec.Amount)
 	if err != nil {

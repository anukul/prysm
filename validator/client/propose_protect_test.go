package client

import (
	"context"
	"testing"

	"github.com/golang/mock/gomock"
	types "github.com/prysmaticlabs/eth2-types"
	"github.com/prysmaticlabs/prysm/config/features"
	"github.com/prysmaticlabs/prysm/config/params"
	ethpb "github.com/prysmaticlabs/prysm/proto/prysm/v1alpha1"
	"github.com/prysmaticlabs/prysm/proto/prysm/v1alpha1/wrapper"
	"github.com/prysmaticlabs/prysm/testing/require"
	"github.com/prysmaticlabs/prysm/testing/util"
	mockSlasher "github.com/prysmaticlabs/prysm/validator/testing"
)

func Test_slashableProposalCheck_PreventsLowerThanMinProposal(t *testing.T) {
	ctx := context.Background()
	validator, _, validatorKey, finish := setup(t)
	defer finish()
	lowestSignedSlot := types.Slot(10)
	pubKeyBytes := [48]byte{}
	copy(pubKeyBytes[:], validatorKey.PublicKey().Marshal())

	// We save a proposal at the lowest signed slot in the DB.
	err := validator.db.SaveProposalHistoryForSlot(ctx, pubKeyBytes, lowestSignedSlot, []byte{1})
	require.NoError(t, err)
	require.NoError(t, err)

	// We expect the same block with a slot lower than the lowest
	// signed slot to fail validation.
	block := &ethpb.SignedBeaconBlock{
		Block: &ethpb.BeaconBlock{
			Slot:          lowestSignedSlot - 1,
			ProposerIndex: 0,
		},
		Signature: params.BeaconConfig().EmptySignature[:],
	}
	err = validator.slashableProposalCheck(context.Background(), pubKeyBytes, wrapper.WrappedPhase0SignedBeaconBlock(block), [32]byte{4})
	require.ErrorContains(t, "could not sign block with slot <= lowest signed", err)

	// We expect the same block with a slot equal to the lowest
	// signed slot to pass validation if signing roots are equal.
	block = &ethpb.SignedBeaconBlock{
		Block: &ethpb.BeaconBlock{
			Slot:          lowestSignedSlot,
			ProposerIndex: 0,
		},
		Signature: params.BeaconConfig().EmptySignature[:],
	}
	err = validator.slashableProposalCheck(context.Background(), pubKeyBytes, wrapper.WrappedPhase0SignedBeaconBlock(block), [32]byte{1})
	require.NoError(t, err)

	// We expect the same block with a slot equal to the lowest
	// signed slot to fail validation if signing roots are different.
	err = validator.slashableProposalCheck(context.Background(), pubKeyBytes, wrapper.WrappedPhase0SignedBeaconBlock(block), [32]byte{4})
	require.ErrorContains(t, failedBlockSignLocalErr, err)

	// We expect the same block with a slot > than the lowest
	// signed slot to pass validation.
	block = &ethpb.SignedBeaconBlock{
		Block: &ethpb.BeaconBlock{
			Slot:          lowestSignedSlot + 1,
			ProposerIndex: 0,
		},
		Signature: params.BeaconConfig().EmptySignature[:],
	}
	err = validator.slashableProposalCheck(context.Background(), pubKeyBytes, wrapper.WrappedPhase0SignedBeaconBlock(block), [32]byte{3})
	require.NoError(t, err)
}

func Test_slashableProposalCheck(t *testing.T) {
	ctx := context.Background()
	config := &features.Flags{
<<<<<<< HEAD
		RemoteSlasherProtection: true,
=======
		RemoteSlasherProtection: false,
>>>>>>> df33ce33
	}
	reset := features.InitWithReset(config)
	defer reset()
	validator, mocks, validatorKey, finish := setup(t)
	defer finish()

	block := util.HydrateSignedBeaconBlock(&ethpb.SignedBeaconBlock{
		Block: &ethpb.BeaconBlock{
			Slot:          10,
			ProposerIndex: 0,
		},
		Signature: params.BeaconConfig().EmptySignature[:],
	})

	pubKeyBytes := [48]byte{}
	copy(pubKeyBytes[:], validatorKey.PublicKey().Marshal())

	// We save a proposal at slot 1 as our lowest proposal.
	err := validator.db.SaveProposalHistoryForSlot(ctx, pubKeyBytes, 1, []byte{1})
	require.NoError(t, err)

	// We save a proposal at slot 10 with a dummy signing root.
	dummySigningRoot := [32]byte{1}
	err = validator.db.SaveProposalHistoryForSlot(ctx, pubKeyBytes, 10, dummySigningRoot[:])
	require.NoError(t, err)
	pubKey := [48]byte{}
	copy(pubKey[:], validatorKey.PublicKey().Marshal())

	mocks.slasherClient.EXPECT().IsSlashableBlock(
		gomock.Any(), // ctx
		gomock.Any(),
	).Times(2).Return(&ethpb.ProposerSlashingResponse{}, nil /*err*/)

	// We expect the same block sent out with the same root should not be slasahble.
	err = validator.slashableProposalCheck(context.Background(), pubKey, wrapper.WrappedPhase0SignedBeaconBlock(block), dummySigningRoot)
	require.NoError(t, err)

	// We expect the same block sent out with a different signing root should be slasahble.
	err = validator.slashableProposalCheck(context.Background(), pubKey, wrapper.WrappedPhase0SignedBeaconBlock(block), [32]byte{2})
	require.ErrorContains(t, failedBlockSignLocalErr, err)

	// We save a proposal at slot 11 with a nil signing root.
	block.Block.Slot = 11
	err = validator.db.SaveProposalHistoryForSlot(ctx, pubKeyBytes, block.Block.Slot, nil)
	require.NoError(t, err)

	// We expect the same block sent out should return slashable error even
	// if we had a nil signing root stored in the database.
	err = validator.slashableProposalCheck(context.Background(), pubKey, wrapper.WrappedPhase0SignedBeaconBlock(block), [32]byte{2})
	require.ErrorContains(t, failedBlockSignLocalErr, err)

	// A block with a different slot for which we do not have a proposing history
	// should not be failing validation.
	block.Block.Slot = 9
	err = validator.slashableProposalCheck(context.Background(), pubKey, wrapper.WrappedPhase0SignedBeaconBlock(block), [32]byte{3})
	require.NoError(t, err, "Expected allowed block not to throw error")
}

<<<<<<< HEAD
func Test_slashableProposalCheck_RemoteProtection(t *testing.T) {
	config := &features.Flags{
		RemoteSlasherProtection: true,
	}
	reset := features.InitWithReset(config)
	defer reset()
	validator, m, validatorKey, finish := setup(t)
=======
func TestPreBlockSignValidation(t *testing.T) {
	validator, _, validatorKey, finish := setup(t)
>>>>>>> df33ce33
	defer finish()
	pubKey := [48]byte{}
	copy(pubKey[:], validatorKey.PublicKey().Marshal())

	block := util.NewBeaconBlock()
	block.Block.Slot = 10
<<<<<<< HEAD

	m.nodeClient.EXPECT().IsSlashableBlock(
		gomock.Any(), // ctx
		gomock.Any(),
	).Return(&ethpb.ProposerSlashingResponse{ProposerSlashings: []*ethpb.ProposerSlashing{{}}}, nil /*err*/)

	err := validator.slashableProposalCheck(context.Background(), pubKey, wrapper.WrappedPhase0SignedBeaconBlock(block), [32]byte{2})
	require.ErrorContains(t, failedBlockSignExternalErr, err)

	m.slasherClient.EXPECT().IsSlashableBlock(
		gomock.Any(), // ctx
		gomock.Any(),
	).Return(&ethpb.ProposerSlashingResponse{}, nil /*err*/)

	err = validator.slashableProposalCheck(context.Background(), pubKey, wrapper.WrappedPhase0SignedBeaconBlock(block), [32]byte{2})
=======
	mockProtector := &mockSlasher.MockProtector{AllowBlock: false}
	validator.protector = mockProtector
	mockProtector.AllowBlock = true
	err := validator.preBlockSignValidations(context.Background(), pubKey, wrapper.WrappedPhase0BeaconBlock(block.Block), [32]byte{2})
	require.NoError(t, err, "Expected allowed block not to throw error")
}

func TestPostBlockSignUpdate(t *testing.T) {
	config := &features.Flags{
		RemoteSlasherProtection: true,
	}
	reset := features.InitWithReset(config)
	defer reset()
	validator, _, validatorKey, finish := setup(t)
	defer finish()
	pubKey := [48]byte{}
	copy(pubKey[:], validatorKey.PublicKey().Marshal())
	emptyBlock := util.NewBeaconBlock()
	emptyBlock.Block.Slot = 10
	emptyBlock.Block.ProposerIndex = 0
	mockProtector := &mockSlasher.MockProtector{AllowBlock: false}
	validator.protector = mockProtector
	err := validator.postBlockSignUpdate(context.Background(), pubKey, wrapper.WrappedPhase0SignedBeaconBlock(emptyBlock), [32]byte{})
	require.ErrorContains(t, failedPostBlockSignErr, err, "Expected error when post signature update is detected as slashable")
	mockProtector.AllowBlock = true
	err = validator.postBlockSignUpdate(context.Background(), pubKey, wrapper.WrappedPhase0SignedBeaconBlock(emptyBlock), [32]byte{})
>>>>>>> df33ce33
	require.NoError(t, err, "Expected allowed block not to throw error")
}<|MERGE_RESOLUTION|>--- conflicted
+++ resolved
@@ -73,11 +73,7 @@
 func Test_slashableProposalCheck(t *testing.T) {
 	ctx := context.Background()
 	config := &features.Flags{
-<<<<<<< HEAD
 		RemoteSlasherProtection: true,
-=======
-		RemoteSlasherProtection: false,
->>>>>>> df33ce33
 	}
 	reset := features.InitWithReset(config)
 	defer reset()
@@ -106,7 +102,7 @@
 	pubKey := [48]byte{}
 	copy(pubKey[:], validatorKey.PublicKey().Marshal())
 
-	mocks.slasherClient.EXPECT().IsSlashableBlock(
+	mock.slasherClient.EXPECT().IsSlashableBlock(
 		gomock.Any(), // ctx
 		gomock.Any(),
 	).Times(2).Return(&ethpb.ProposerSlashingResponse{}, nil /*err*/)
@@ -136,7 +132,6 @@
 	require.NoError(t, err, "Expected allowed block not to throw error")
 }
 
-<<<<<<< HEAD
 func Test_slashableProposalCheck_RemoteProtection(t *testing.T) {
 	config := &features.Flags{
 		RemoteSlasherProtection: true,
@@ -144,17 +139,12 @@
 	reset := features.InitWithReset(config)
 	defer reset()
 	validator, m, validatorKey, finish := setup(t)
-=======
-func TestPreBlockSignValidation(t *testing.T) {
-	validator, _, validatorKey, finish := setup(t)
->>>>>>> df33ce33
 	defer finish()
 	pubKey := [48]byte{}
 	copy(pubKey[:], validatorKey.PublicKey().Marshal())
 
 	block := util.NewBeaconBlock()
 	block.Block.Slot = 10
-<<<<<<< HEAD
 
 	m.nodeClient.EXPECT().IsSlashableBlock(
 		gomock.Any(), // ctx
@@ -170,33 +160,5 @@
 	).Return(&ethpb.ProposerSlashingResponse{}, nil /*err*/)
 
 	err = validator.slashableProposalCheck(context.Background(), pubKey, wrapper.WrappedPhase0SignedBeaconBlock(block), [32]byte{2})
-=======
-	mockProtector := &mockSlasher.MockProtector{AllowBlock: false}
-	validator.protector = mockProtector
-	mockProtector.AllowBlock = true
-	err := validator.preBlockSignValidations(context.Background(), pubKey, wrapper.WrappedPhase0BeaconBlock(block.Block), [32]byte{2})
-	require.NoError(t, err, "Expected allowed block not to throw error")
-}
-
-func TestPostBlockSignUpdate(t *testing.T) {
-	config := &features.Flags{
-		RemoteSlasherProtection: true,
-	}
-	reset := features.InitWithReset(config)
-	defer reset()
-	validator, _, validatorKey, finish := setup(t)
-	defer finish()
-	pubKey := [48]byte{}
-	copy(pubKey[:], validatorKey.PublicKey().Marshal())
-	emptyBlock := util.NewBeaconBlock()
-	emptyBlock.Block.Slot = 10
-	emptyBlock.Block.ProposerIndex = 0
-	mockProtector := &mockSlasher.MockProtector{AllowBlock: false}
-	validator.protector = mockProtector
-	err := validator.postBlockSignUpdate(context.Background(), pubKey, wrapper.WrappedPhase0SignedBeaconBlock(emptyBlock), [32]byte{})
-	require.ErrorContains(t, failedPostBlockSignErr, err, "Expected error when post signature update is detected as slashable")
-	mockProtector.AllowBlock = true
-	err = validator.postBlockSignUpdate(context.Background(), pubKey, wrapper.WrappedPhase0SignedBeaconBlock(emptyBlock), [32]byte{})
->>>>>>> df33ce33
 	require.NoError(t, err, "Expected allowed block not to throw error")
 }
--- conflicted
+++ resolved
@@ -24,10 +24,6 @@
         "//proto/eth/v1:go_default_library",
         "//proto/prysm/v1alpha1:go_default_library",
         "//proto/prysm/v2:go_default_library",
-<<<<<<< HEAD
-        "//proto/validator/accounts/v2:go_default_library",
-=======
->>>>>>> 2d10bcf1
         "@com_github_golang_mock//gomock:go_default_library",
         "@com_github_grpc_ecosystem_grpc_gateway_v2//proto/gateway:go_default_library",
         "@org_golang_google_grpc//:go_default_library",

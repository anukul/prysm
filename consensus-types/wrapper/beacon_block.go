package wrapper

import (
	"fmt"

	"github.com/pkg/errors"
	"github.com/prysmaticlabs/prysm/consensus-types/interfaces"
	enginev1 "github.com/prysmaticlabs/prysm/proto/engine/v1"
	eth "github.com/prysmaticlabs/prysm/proto/prysm/v1alpha1"
)

var (
	// ErrUnsupportedField is returned when a field is not supported by a specific beacon block type.
	// This allows us to create a generic beacon block interface that is implemented by different
	// fork versions of beacon blocks.
	ErrUnsupportedField = errors.New("unsupported field for block type")
	// ErrUnsupportedVersion for beacon block methods.
	ErrUnsupportedVersion = errors.New("unsupported beacon block version")
	// ErrUnsupportedSignedBeaconBlock is returned when the struct type is not a supported signed
	// beacon block type.
	ErrUnsupportedSignedBeaconBlock = errors.New("unsupported signed beacon block")
	// ErrUnsupportedBeaconBlock is returned when the struct type is not a supported beacon block
	// type.
	ErrUnsupportedBeaconBlock = errors.New("unsupported beacon block")
	// ErrUnsupportedBeaconBlockBody is returned when the struct type is not a supported beacon block body
	// type.
	ErrUnsupportedBeaconBlockBody = errors.New("unsupported beacon block body")
	// ErrUnsupportedPhase0Block is returned when accessing a phase0 block from a non-phase0 wrapped
	// block.
	ErrUnsupportedPhase0Block = errors.New("unsupported phase0 block")
	// ErrUnsupportedAltairBlock is returned when accessing an altair block from non-altair wrapped
	// block.
	ErrUnsupportedAltairBlock = errors.New("unsupported altair block")
	// ErrUnsupportedBellatrixBlock is returned when accessing a bellatrix block from a non-bellatrix wrapped
	// block.
	ErrUnsupportedBellatrixBlock = errors.New("unsupported bellatrix block")
	// ErrUnsupportedBlindedBellatrixBlock is returned when accessing a blinded bellatrix block from unsupported method.
	ErrUnsupportedBlindedBellatrixBlock = errors.New("unsupported blinded bellatrix block")
	// ErrUnsupportedEip4844Block is returned when accessing a eip4844 block from a non-eip4844 wrapped block.
	ErrUnsupportedEip4844Block = errors.New("unsupported eip4844 block")
	// ErrNilObjectWrapped is returned in a constructor when the underlying object is nil.
	ErrNilObjectWrapped     = errors.New("attempted to wrap nil object")
	ErrNilSignedBeaconBlock = errors.New("signed beacon block can't be nil")
	ErrNilBeaconBlock       = errors.New("beacon block can't be nil")
	ErrNilBeaconBlockBody   = errors.New("beacon block body can't be nil")
	// ErrUnsupportedEip4844Block is returned when accessing an eip4844 block from a non-eip4844 wrapped
	ErrUnsupportedEip4844Block = errors.New("unsupported eip4844 block")
)

// WrappedSignedBeaconBlock will wrap a signed beacon block to conform to the
// signed beacon block interface.
func WrappedSignedBeaconBlock(i interface{}) (interfaces.SignedBeaconBlock, error) {
	switch b := i.(type) {
	case *eth.GenericSignedBeaconBlock_Phase0:
		return wrappedPhase0SignedBeaconBlock(b.Phase0), nil
	case *eth.SignedBeaconBlock:
		return wrappedPhase0SignedBeaconBlock(b), nil
	case *eth.GenericSignedBeaconBlock_Altair:
		return wrappedAltairSignedBeaconBlock(b.Altair)
	case *eth.SignedBeaconBlockAltair:
		return wrappedAltairSignedBeaconBlock(b)
	case *eth.GenericSignedBeaconBlock_Bellatrix:
		return wrappedBellatrixSignedBeaconBlock(b.Bellatrix)
	case *eth.SignedBeaconBlockBellatrix:
		return wrappedBellatrixSignedBeaconBlock(b)
	case *eth.GenericSignedBeaconBlock_BlindedBellatrix:
		return wrappedBellatrixSignedBlindedBeaconBlock(b.BlindedBellatrix)
	case *eth.SignedBlindedBeaconBlockBellatrix:
		return wrappedBellatrixSignedBlindedBeaconBlock(b)
<<<<<<< HEAD
=======
	case *eth.GenericSignedBeaconBlock_Eip4844:
		return wrappedEip4844SignedBeaconBlock(b.Eip4844)
>>>>>>> 109a0f5f
	case *eth.SignedBeaconBlockWithBlobKZGs:
		return wrappedEip4844SignedBeaconBlock(b)
	case nil:
		return nil, ErrNilObjectWrapped
	default:
		return nil, errors.Wrapf(ErrUnsupportedSignedBeaconBlock, "unable to wrap block of type %T", i)
	}
}

// WrappedBeaconBlock will wrap a beacon block to conform to the
// beacon block interface.
func WrappedBeaconBlock(i interface{}) (interfaces.BeaconBlock, error) {
	switch b := i.(type) {
	case *eth.GenericBeaconBlock_Phase0:
		return wrappedPhase0BeaconBlock(b.Phase0), nil
	case *eth.BeaconBlock:
		return wrappedPhase0BeaconBlock(b), nil
	case *eth.GenericBeaconBlock_Altair:
		return wrappedAltairBeaconBlock(b.Altair)
	case *eth.BeaconBlockAltair:
		return wrappedAltairBeaconBlock(b)
	case *eth.GenericBeaconBlock_Bellatrix:
		return wrappedBellatrixBeaconBlock(b.Bellatrix)
	case *eth.BeaconBlockBellatrix:
		return wrappedBellatrixBeaconBlock(b)
	case *eth.GenericBeaconBlock_BlindedBellatrix:
		return wrappedBellatrixBlindedBeaconBlock(b.BlindedBellatrix)
	case *eth.BlindedBeaconBlockBellatrix:
		return wrappedBellatrixBlindedBeaconBlock(b)
<<<<<<< HEAD
	case *eth.BeaconBlockWithBlobKZGs:
		return wrappedEip4844BeaconBlock(b)
	case *eth.GenericBeaconBlock_Eip4844:
		return wrappedEip4844BeaconBlock(b.Eip4844.Block)
=======
	case *eth.GenericBeaconBlock_Eip4844:
		return wrappedEip4844BeaconBlock(b.Eip4844)
	case *eth.BeaconBlockWithBlobKZGs:
		return wrappedEip4844BeaconBlock(b)
>>>>>>> 109a0f5f
	case nil:
		return nil, ErrNilObjectWrapped
	default:
		return nil, errors.Wrapf(ErrUnsupportedBeaconBlock, "unable to wrap block of type %T", i)
	}
}

// WrappedBeaconBlockBody will wrap a beacon block body to conform to the
// beacon block interface.
func WrappedBeaconBlockBody(i interface{}) (interfaces.BeaconBlockBody, error) {
	switch b := i.(type) {
	case *eth.BeaconBlockBody:
		return wrappedPhase0BeaconBlockBody(b), nil
	case *eth.BeaconBlockBodyAltair:
		return wrappedAltairBeaconBlockBody(b)
	case *eth.BeaconBlockBodyBellatrix:
		return wrappedBellatrixBeaconBlockBody(b)
	case *eth.BlindedBeaconBlockBodyBellatrix:
		return wrappedBellatrixBlindedBeaconBlockBody(b)
	case *eth.BeaconBlockBodyWithBlobKZGs:
		return wrappedEip4844BeaconBlockBody(b)
	case nil:
		return nil, ErrNilObjectWrapped
	default:
		return nil, errors.Wrapf(ErrUnsupportedBeaconBlockBody, "unable to wrap block body of type %T", i)
	}
}

// BuildSignedBeaconBlock assembles a block.SignedBeaconBlock interface compatible struct from a
// given beacon block an the appropriate signature. This method may be used to easily create a
// signed beacon block.
func BuildSignedBeaconBlock(blk interfaces.BeaconBlock, signature []byte) (interfaces.SignedBeaconBlock, error) {
	switch b := blk.(type) {
	case Phase0BeaconBlock:
		pb, ok := b.Proto().(*eth.BeaconBlock)
		if !ok {
			return nil, errors.New("unable to access inner phase0 proto")
		}
		return WrappedSignedBeaconBlock(&eth.SignedBeaconBlock{Block: pb, Signature: signature})
	case altairBeaconBlock:
		pb, ok := b.Proto().(*eth.BeaconBlockAltair)
		if !ok {
			return nil, errors.New("unable to access inner altair proto")
		}
		return WrappedSignedBeaconBlock(&eth.SignedBeaconBlockAltair{Block: pb, Signature: signature})
	case bellatrixBeaconBlock:
		pb, ok := b.Proto().(*eth.BeaconBlockBellatrix)
		if !ok {
			return nil, errors.New("unable to access inner bellatrix proto")
		}
		return WrappedSignedBeaconBlock(&eth.SignedBeaconBlockBellatrix{Block: pb, Signature: signature})
	case blindedBeaconBlockBellatrix:
		pb, ok := b.Proto().(*eth.BlindedBeaconBlockBellatrix)
		if !ok {
			return nil, errors.New("unable to access inner bellatrix proto")
		}
		return WrappedSignedBeaconBlock(&eth.SignedBlindedBeaconBlockBellatrix{Block: pb, Signature: signature})
	case eip4844BeaconBlock:
		pb, ok := b.Proto().(*eth.BeaconBlockWithBlobKZGs)
		if !ok {
<<<<<<< HEAD
			return nil, errors.New("unable to access inner eip4844 proto")
=======
			return nil, errors.New("unable to access innner eip4844 proto")
>>>>>>> 109a0f5f
		}
		return WrappedSignedBeaconBlock(&eth.SignedBeaconBlockWithBlobKZGs{Block: pb, Signature: signature})
	default:
		return nil, errors.Wrapf(ErrUnsupportedBeaconBlock, "unable to wrap block of type %T", b)
	}
}

// BuildSignedBeaconBlockFromExecutionPayload takes a signed, blinded beacon block and converts into
// a full, signed beacon block by specifying an execution payload.
func BuildSignedBeaconBlockFromExecutionPayload(
	blk interfaces.SignedBeaconBlock, payload *enginev1.ExecutionPayload,
) (interfaces.SignedBeaconBlock, error) {
	if err := BeaconBlockIsNil(blk); err != nil {
		return nil, err
	}
	b := blk.Block()
	payloadHeader, err := b.Body().Execution()
	switch {
	case errors.Is(err, ErrUnsupportedField):
		return nil, errors.Wrap(err, "can only build signed beacon block from blinded format")
	case err != nil:
		return nil, errors.Wrap(err, "could not get execution payload header")
	default:
	}
	payloadRoot, err := payload.HashTreeRoot()
	if err != nil {
		return nil, errors.Wrap(err, "could not hash tree root execution payload")
	}
	payloadHeaderRoot, err := payloadHeader.HashTreeRoot()
	if err != nil {
		return nil, errors.Wrap(err, "could not hash tree root payload header")
	}
	if payloadRoot != payloadHeaderRoot {
		return nil, fmt.Errorf(
			"payload %#x and header %#x roots do not match",
			payloadRoot,
			payloadHeaderRoot,
		)
	}
	syncAgg, err := b.Body().SyncAggregate()
	if err != nil {
		return nil, errors.Wrap(err, "could not get sync aggregate from block body")
	}
	bellatrixFullBlock := &eth.SignedBeaconBlockBellatrix{
		Block: &eth.BeaconBlockBellatrix{
			Slot:          b.Slot(),
			ProposerIndex: b.ProposerIndex(),
			ParentRoot:    b.ParentRoot(),
			StateRoot:     b.StateRoot(),
			Body: &eth.BeaconBlockBodyBellatrix{
				RandaoReveal:      b.Body().RandaoReveal(),
				Eth1Data:          b.Body().Eth1Data(),
				Graffiti:          b.Body().Graffiti(),
				ProposerSlashings: b.Body().ProposerSlashings(),
				AttesterSlashings: b.Body().AttesterSlashings(),
				Attestations:      b.Body().Attestations(),
				Deposits:          b.Body().Deposits(),
				VoluntaryExits:    b.Body().VoluntaryExits(),
				SyncAggregate:     syncAgg,
				ExecutionPayload:  payload,
			},
		},
		Signature: blk.Signature(),
	}
	return wrappedBellatrixSignedBeaconBlock(bellatrixFullBlock)
}

func UnwrapGenericSignedBeaconBlock(gb *eth.GenericSignedBeaconBlock) (interfaces.SignedBeaconBlock, error) {
	if gb == nil {
		return nil, ErrNilObjectWrapped
	}
	switch bb := gb.Block.(type) {
	case *eth.GenericSignedBeaconBlock_Phase0:
		return WrappedSignedBeaconBlock(bb.Phase0)
	case *eth.GenericSignedBeaconBlock_Altair:
		return WrappedSignedBeaconBlock(bb.Altair)
	case *eth.GenericSignedBeaconBlock_Bellatrix:
		return WrappedSignedBeaconBlock(bb.Bellatrix)
	case *eth.GenericSignedBeaconBlock_BlindedBellatrix:
		return WrappedSignedBeaconBlock(bb.BlindedBellatrix)
	case *eth.GenericSignedBeaconBlock_Eip4844:
		return WrappedSignedBeaconBlock(bb.Eip4844)
	default:
		return nil, errors.Wrapf(ErrUnsupportedSignedBeaconBlock, "unable to wrap block of type %T", gb)
	}
}

// BeaconBlockIsNil checks if any composite field of input signed beacon block is nil.
// Access to these nil fields will result in run time panic,
// it is recommended to run these checks as first line of defense.
func BeaconBlockIsNil(b interfaces.SignedBeaconBlock) error {
	if b == nil || b.IsNil() {
		return ErrNilSignedBeaconBlock
	}
	if b.Block().IsNil() {
		return ErrNilBeaconBlock
	}
	if b.Block().Body().IsNil() {
		return ErrNilBeaconBlockBody
	}
	return nil
}<|MERGE_RESOLUTION|>--- conflicted
+++ resolved
@@ -67,11 +67,8 @@
 		return wrappedBellatrixSignedBlindedBeaconBlock(b.BlindedBellatrix)
 	case *eth.SignedBlindedBeaconBlockBellatrix:
 		return wrappedBellatrixSignedBlindedBeaconBlock(b)
-<<<<<<< HEAD
-=======
 	case *eth.GenericSignedBeaconBlock_Eip4844:
 		return wrappedEip4844SignedBeaconBlock(b.Eip4844)
->>>>>>> 109a0f5f
 	case *eth.SignedBeaconBlockWithBlobKZGs:
 		return wrappedEip4844SignedBeaconBlock(b)
 	case nil:
@@ -101,17 +98,10 @@
 		return wrappedBellatrixBlindedBeaconBlock(b.BlindedBellatrix)
 	case *eth.BlindedBeaconBlockBellatrix:
 		return wrappedBellatrixBlindedBeaconBlock(b)
-<<<<<<< HEAD
 	case *eth.BeaconBlockWithBlobKZGs:
 		return wrappedEip4844BeaconBlock(b)
 	case *eth.GenericBeaconBlock_Eip4844:
 		return wrappedEip4844BeaconBlock(b.Eip4844.Block)
-=======
-	case *eth.GenericBeaconBlock_Eip4844:
-		return wrappedEip4844BeaconBlock(b.Eip4844)
-	case *eth.BeaconBlockWithBlobKZGs:
-		return wrappedEip4844BeaconBlock(b)
->>>>>>> 109a0f5f
 	case nil:
 		return nil, ErrNilObjectWrapped
 	default:
@@ -172,11 +162,7 @@
 	case eip4844BeaconBlock:
 		pb, ok := b.Proto().(*eth.BeaconBlockWithBlobKZGs)
 		if !ok {
-<<<<<<< HEAD
 			return nil, errors.New("unable to access inner eip4844 proto")
-=======
-			return nil, errors.New("unable to access innner eip4844 proto")
->>>>>>> 109a0f5f
 		}
 		return WrappedSignedBeaconBlock(&eth.SignedBeaconBlockWithBlobKZGs{Block: pb, Signature: signature})
 	default:

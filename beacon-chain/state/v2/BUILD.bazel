--- conflicted
+++ resolved
@@ -19,16 +19,13 @@
     importpath = "github.com/prysmaticlabs/prysm/beacon-chain/state/v2",
     visibility = [
         "//beacon-chain:__subpackages__",
-<<<<<<< HEAD
+        "//proto/migration:__subpackages__",
         "//fuzz:__pkg__",
         "//proto/testing:__subpackages__",
         "//shared/aggregation:__subpackages__",
         "//shared/benchutil:__pkg__",
         "//shared/depositutil:__subpackages__",
         "//shared/interop:__subpackages__",
-=======
-        "//proto/migration:__subpackages__",
->>>>>>> 30b2adc5
         "//shared/testutil:__pkg__",
         "//slasher/rpc:__subpackages__",
         "//spectest:__subpackages__",

package state_native

import (
	fieldparams "github.com/prysmaticlabs/prysm/v3/config/fieldparams"
	"github.com/prysmaticlabs/prysm/v3/config/params"
	types "github.com/prysmaticlabs/prysm/v3/consensus-types/primitives"
	"github.com/prysmaticlabs/prysm/v3/encoding/bytesutil"
	enginev1 "github.com/prysmaticlabs/prysm/v3/proto/engine/v1"
	ethpb "github.com/prysmaticlabs/prysm/v3/proto/prysm/v1alpha1"
	"github.com/prysmaticlabs/prysm/v3/runtime/version"
	"github.com/prysmaticlabs/prysm/v3/time/slots"
)

const ETH1AddressOffset = 12

// NextWithdrawalIndex returns the index that will be assigned to the next withdrawal.
func (b *BeaconState) NextWithdrawalIndex() (uint64, error) {
	if b.version < version.Capella {
		return 0, errNotSupported("NextWithdrawalIndex", b.version)
	}

	b.lock.RLock()
	defer b.lock.RUnlock()

	return b.nextWithdrawalIndex, nil
}

// NextWithdrawalValidatorIndex returns the index of the validator which is
<<<<<<< HEAD
// next in line for a partial withdrawal.
=======
// next in line for a withdrawal.
>>>>>>> 9ba32c9a
func (b *BeaconState) NextWithdrawalValidatorIndex() (types.ValidatorIndex, error) {
	if b.version < version.Capella {
		return 0, errNotSupported("NextWithdrawalValidatorIndex", b.version)
	}

	b.lock.RLock()
	defer b.lock.RUnlock()

	return b.nextWithdrawalValidatorIndex, nil
}

// ExpectedWithdrawals returns the withdrawals that a proposer will need to pack in the next block
// applied to the current state. It is also used by validators to check that the execution payload carried
// the right number of withdrawals
func (b *BeaconState) ExpectedWithdrawals() ([]*enginev1.Withdrawal, error) {
	if b.version < version.Capella {
		return nil, errNotSupported("ExpectedWithdrawals", b.version)
	}

	b.lock.RLock()
	defer b.lock.RUnlock()

	withdrawals := make([]*enginev1.Withdrawal, 0, fieldparams.MaxWithdrawalsPerPayload)
	validatorIndex := b.nextWithdrawalValidatorIndex
	withdrawalIndex := b.nextWithdrawalIndex
	epoch := slots.ToEpoch(b.slot)
	for range b.validators {
		val := b.validators[validatorIndex]
		balance := b.balances[validatorIndex]
		if balance > 0 && isFullyWithdrawableValidator(val, epoch) {
			withdrawals = append(withdrawals, &enginev1.Withdrawal{
				Index:          withdrawalIndex,
				ValidatorIndex: validatorIndex,
				Address:        bytesutil.SafeCopyBytes(val.WithdrawalCredentials[ETH1AddressOffset:]),
				Amount:         balance,
			})
			withdrawalIndex++
		} else if isPartiallyWithdrawableValidator(val, balance) {
			withdrawals = append(withdrawals, &enginev1.Withdrawal{
				Index:          withdrawalIndex,
				ValidatorIndex: validatorIndex,
				Address:        bytesutil.SafeCopyBytes(val.WithdrawalCredentials[ETH1AddressOffset:]),
				Amount:         balance - params.BeaconConfig().MaxEffectiveBalance,
			})
			withdrawalIndex++
		}
		if uint64(len(withdrawals)) == fieldparams.MaxWithdrawalsPerPayload {
			break
		}
		validatorIndex += 1
		if uint64(validatorIndex) == uint64(len(b.validators)) {
			validatorIndex = 0
		}
	}
	return withdrawals, nil
}

// hasETH1WithdrawalCredential returns whether the validator has an ETH1
// Withdrawal prefix. It assumes that the caller has a lock on the state
func hasETH1WithdrawalCredential(val *ethpb.Validator) bool {
	if val == nil {
		return false
	}
	cred := val.WithdrawalCredentials
	return len(cred) > 0 && cred[0] == params.BeaconConfig().ETH1AddressWithdrawalPrefixByte
}

// isFullyWithdrawableValidator returns whether the validator is able to perform a full
// withdrawal. This differ from the spec helper in that the balance > 0 is not
// checked. This function assumes that the caller holds a lock on the state
func isFullyWithdrawableValidator(val *ethpb.Validator, epoch types.Epoch) bool {
	if val == nil {
		return false
	}
	return hasETH1WithdrawalCredential(val) && val.WithdrawableEpoch <= epoch
}

// isPartiallyWithdrawable returns whether the validator is able to perform a
// partial withdrawal. This function assumes that the caller has a lock on the state
func isPartiallyWithdrawableValidator(val *ethpb.Validator, balance uint64) bool {
	if val == nil {
		return false
	}
	hasMaxBalance := val.EffectiveBalance == params.BeaconConfig().MaxEffectiveBalance
	hasExcessBalance := balance > params.BeaconConfig().MaxEffectiveBalance
	return hasETH1WithdrawalCredential(val) && hasExcessBalance && hasMaxBalance
}<|MERGE_RESOLUTION|>--- conflicted
+++ resolved
@@ -26,11 +26,7 @@
 }
 
 // NextWithdrawalValidatorIndex returns the index of the validator which is
-<<<<<<< HEAD
-// next in line for a partial withdrawal.
-=======
 // next in line for a withdrawal.
->>>>>>> 9ba32c9a
 func (b *BeaconState) NextWithdrawalValidatorIndex() (types.ValidatorIndex, error) {
 	if b.version < version.Capella {
 		return 0, errNotSupported("NextWithdrawalValidatorIndex", b.version)

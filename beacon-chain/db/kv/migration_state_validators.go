package kv

import (
	"bytes"
	"context"
	"fmt"

	"github.com/ethereum/go-ethereum/common/hexutil"
	"github.com/golang/snappy"
	"github.com/pkg/errors"
	"github.com/prysmaticlabs/prysm/config/features"
	"github.com/prysmaticlabs/prysm/monitoring/progress"
	v1alpha1 "github.com/prysmaticlabs/prysm/proto/prysm/v1alpha1"
	bolt "go.etcd.io/bbolt"
)

const batchSize = 10

var migrationStateValidatorsKey = []byte("migration_state_validator")

func shouldMigrateValidators(db *bolt.DB) (bool, error) {
	migrateDB := false
	if updateErr := db.View(func(tx *bolt.Tx) error {
		mb := tx.Bucket(migrationsBucket)
		// feature flag is not enabled
		// - migration is complete, don't migrate the DB but warn that this will work as if the flag is enabled.
		// - migration is not complete, don't migrate the DB.
		if !features.Get().EnableHistoricalSpaceRepresentation {
			b := mb.Get(migrationStateValidatorsKey)
			if bytes.Equal(b, migrationCompleted) {
				log.Warning("migration of historical states already completed. The node will work as if --enable-historical-state-representation=true.")
				return nil
			} else {
				return nil
			}
		}

		// if the migration flag is enabled (checked in the above condition)
		//  and if migration is complete, don't migrate again.
		if b := mb.Get(migrationStateValidatorsKey); bytes.Equal(b, migrationCompleted) {
			return nil
		}

		// migrate flag is enabled and DB is not migrated yet
		migrateDB = true
		return nil
	}); updateErr != nil {
		log.WithError(updateErr).Errorf("could not migrate bucket: %s", stateBucket)
		return false, updateErr
<<<<<<< HEAD
=======
	}

	return migrateDB, nil
}

func migrateStateValidators(ctx context.Context, db *bolt.DB) error {
	if ok, err := shouldMigrateValidators(db); err != nil {
		return err
	} else if !ok {
		// A migration is not required.
		return nil
>>>>>>> 97663548
	}

	return migrateDB, nil
}

func stateValidatorKeysToMigrate(db *bolt.DB) (keys [][]byte, err error) {
	err = db.Update(func(tx *bolt.Tx) error {
		stateBkt := tx.Bucket(stateBucket)
		if stateBkt == nil {
			return nil
		}
		k, err := stateBucketKeys(stateBkt)
		if err != nil {
			return err
		}
		keys = k
		return nil
	})
	return
}

func migrateAltairStateValidators(ctx context.Context, keys [][]byte, enc []byte, index int, valBkt, indexBkt, stateBkt *bolt.Bucket) error {
	protoState := &v1alpha1.BeaconStateAltair{}
	if err := protoState.UnmarshalSSZ(enc[len(altairKey):]); err != nil {
		return errors.Wrap(err, "failed to unmarshal encoding for altair")
	}
	// no validators in state to migrate
	if len(protoState.Validators) == 0 {
		return fmt.Errorf("no validator entries in state key 0x%s", hexutil.Encode(keys[index]))
	}
	validatorKeys, insertErr := insertValidatorHashes(ctx, protoState.Validators, valBkt)
	if insertErr != nil {
		return insertErr
	}
	// add the validator entry keys for a given block root.
	compValidatorKeys := snappy.Encode(nil, validatorKeys)
	idxErr := indexBkt.Put(keys[index], compValidatorKeys)
	if idxErr != nil {
		return idxErr
	}
	// zero the validator entries in BeaconState object .
	protoState.Validators = make([]*v1alpha1.Validator, 0)
	rawObj, err := protoState.MarshalSSZ()
	if err != nil {
		return err
	}
	stateBytes := snappy.Encode(nil, append(altairKey, rawObj...))
	if stateErr := stateBkt.Put(keys[index], stateBytes); stateErr != nil {
		return stateErr
	}
	return nil
}

func migratePhase0StateValidators(ctx context.Context, keys [][]byte, enc []byte, index int, valBkt, indexBkt, stateBkt *bolt.Bucket) error {
	protoState := &v1alpha1.BeaconState{}
	if err := protoState.UnmarshalSSZ(enc); err != nil {
		return errors.Wrap(err, "failed to unmarshal encoding for phase0")
	}
	// no validators in state to migrate
	if len(protoState.Validators) == 0 {
		return fmt.Errorf("no validator entries in state key 0x%s", hexutil.Encode(keys[index]))
	}
	validatorKeys, insertErr := insertValidatorHashes(ctx, protoState.Validators, valBkt)
	if insertErr != nil {
		return insertErr
	}
	// add the validator entry keys for a given block root.
	compValidatorKeys := snappy.Encode(nil, validatorKeys)
	idxErr := indexBkt.Put(keys[index], compValidatorKeys)
	if idxErr != nil {
		return idxErr
	}
	// zero the validator entries in BeaconState object .
	protoState.Validators = make([]*v1alpha1.Validator, 0)
	stateBytes, err := encode(ctx, protoState)
	if err != nil {
		return err
	}
	if stateErr := stateBkt.Put(keys[index], stateBytes); stateErr != nil {
		return stateErr
	}
	return nil
}

func migrateStateValidators(ctx context.Context, db *bolt.DB) error {
	if ok, err := shouldMigrateValidators(db); err != nil {
		return err
	} else if !ok {
		// A migration is not required.
		return nil
	}

	log.Infof("Performing a one-time migration to a more efficient database schema for %s. It will take few minutes", stateBucket)

	keys, err := stateValidatorKeysToMigrate(db)
	if err != nil {
		return err
	}
	log.Infof("total keys = %d", len(keys))

	// prepare the progress bar with the total count of the keys to migrate
	bar := progress.InitializeProgressBar(len(keys), "Migrating state validators to new schema.")

	batchNo := 0
	for batchIndex := 0; batchIndex < len(keys); batchIndex += batchSize {
		if err := db.Update(func(tx *bolt.Tx) error {
			//create the source and destination buckets
			stateBkt := tx.Bucket(stateBucket)
			if stateBkt == nil {
				return nil
			}
			valBkt := tx.Bucket(stateValidatorsBucket)
			if valBkt == nil {
				return nil
			}
			indexBkt := tx.Bucket(blockRootValidatorHashesBucket)
			if indexBkt == nil {
				return nil
			}

			// migrate the key values for this batch
			cursor := stateBkt.Cursor()
			count := 0
			index := batchIndex
			for _, v := cursor.Seek(keys[index]); count < batchSize && index < len(keys); _, v = cursor.Next() {
				enc, err := snappy.Decode(nil, v)
				if err != nil {
					return err
				}
				switch {
				case hasAltairKey(enc):
					if err := migrateAltairStateValidators(ctx, keys, enc, index, valBkt, indexBkt, stateBkt); err != nil {
						return err
					}
				default:
					if err := migratePhase0StateValidators(ctx, keys, enc, index, valBkt, indexBkt, stateBkt); err != nil {
						return err
					}
				}
				count++
				index++

				if barErr := bar.Add(1); barErr != nil {
					return barErr
				}
			}

			return nil
		}); err != nil {
			return err
		}
		batchNo++
	}

	// set the migration entry to done
	if err := db.Update(func(tx *bolt.Tx) error {
		mb := tx.Bucket(migrationsBucket)
		if mb == nil {
			return nil
		}
		return mb.Put(migrationStateValidatorsKey, migrationCompleted)
	}); err != nil {
		return err
	}
	log.Infof("migration done for bucket %s.", stateBucket)
	return nil
}

func stateBucketKeys(stateBucket *bolt.Bucket) ([][]byte, error) {
	var keys [][]byte
	if err := stateBucket.ForEach(func(pubKey, v []byte) error {
		keys = append(keys, pubKey)
		return nil
	}); err != nil {
		return nil, err
	}
	return keys, nil
}

func insertValidatorHashes(ctx context.Context, validators []*v1alpha1.Validator, valBkt *bolt.Bucket) ([]byte, error) {
	// move all the validators in this state registry out to a new bucket.
	var validatorKeys []byte
	for _, val := range validators {
		valBytes, encodeErr := encode(ctx, val)
		if encodeErr != nil {
			return nil, encodeErr
		}

		// create the unique hash for that validator entry.
		hash, hashErr := val.HashTreeRoot()
		if hashErr != nil {
			return nil, hashErr
		}

		// add the validator in the stateValidatorsBucket, if it is not present.
		if valEntry := valBkt.Get(hash[:]); valEntry == nil {
			if putErr := valBkt.Put(hash[:], valBytes); putErr != nil {
				return nil, putErr
			}
		}

		// note down the pointer of the stateValidatorsBucket.
		validatorKeys = append(validatorKeys, hash[:]...)
	}
	return validatorKeys, nil
}<|MERGE_RESOLUTION|>--- conflicted
+++ resolved
@@ -47,8 +47,6 @@
 	}); updateErr != nil {
 		log.WithError(updateErr).Errorf("could not migrate bucket: %s", stateBucket)
 		return false, updateErr
-<<<<<<< HEAD
-=======
 	}
 
 	return migrateDB, nil
@@ -60,14 +58,13 @@
 	} else if !ok {
 		// A migration is not required.
 		return nil
->>>>>>> 97663548
-	}
-
-	return migrateDB, nil
-}
-
-func stateValidatorKeysToMigrate(db *bolt.DB) (keys [][]byte, err error) {
-	err = db.Update(func(tx *bolt.Tx) error {
+	}
+
+	log.Infof("Performing a one-time migration to a more efficient database schema for %s. It will take few minutes", stateBucket)
+
+	// get all the keys to migrate
+	var keys [][]byte
+	if err := db.Update(func(tx *bolt.Tx) error {
 		stateBkt := tx.Bucket(stateBucket)
 		if stateBkt == nil {
 			return nil
@@ -78,85 +75,7 @@
 		}
 		keys = k
 		return nil
-	})
-	return
-}
-
-func migrateAltairStateValidators(ctx context.Context, keys [][]byte, enc []byte, index int, valBkt, indexBkt, stateBkt *bolt.Bucket) error {
-	protoState := &v1alpha1.BeaconStateAltair{}
-	if err := protoState.UnmarshalSSZ(enc[len(altairKey):]); err != nil {
-		return errors.Wrap(err, "failed to unmarshal encoding for altair")
-	}
-	// no validators in state to migrate
-	if len(protoState.Validators) == 0 {
-		return fmt.Errorf("no validator entries in state key 0x%s", hexutil.Encode(keys[index]))
-	}
-	validatorKeys, insertErr := insertValidatorHashes(ctx, protoState.Validators, valBkt)
-	if insertErr != nil {
-		return insertErr
-	}
-	// add the validator entry keys for a given block root.
-	compValidatorKeys := snappy.Encode(nil, validatorKeys)
-	idxErr := indexBkt.Put(keys[index], compValidatorKeys)
-	if idxErr != nil {
-		return idxErr
-	}
-	// zero the validator entries in BeaconState object .
-	protoState.Validators = make([]*v1alpha1.Validator, 0)
-	rawObj, err := protoState.MarshalSSZ()
-	if err != nil {
-		return err
-	}
-	stateBytes := snappy.Encode(nil, append(altairKey, rawObj...))
-	if stateErr := stateBkt.Put(keys[index], stateBytes); stateErr != nil {
-		return stateErr
-	}
-	return nil
-}
-
-func migratePhase0StateValidators(ctx context.Context, keys [][]byte, enc []byte, index int, valBkt, indexBkt, stateBkt *bolt.Bucket) error {
-	protoState := &v1alpha1.BeaconState{}
-	if err := protoState.UnmarshalSSZ(enc); err != nil {
-		return errors.Wrap(err, "failed to unmarshal encoding for phase0")
-	}
-	// no validators in state to migrate
-	if len(protoState.Validators) == 0 {
-		return fmt.Errorf("no validator entries in state key 0x%s", hexutil.Encode(keys[index]))
-	}
-	validatorKeys, insertErr := insertValidatorHashes(ctx, protoState.Validators, valBkt)
-	if insertErr != nil {
-		return insertErr
-	}
-	// add the validator entry keys for a given block root.
-	compValidatorKeys := snappy.Encode(nil, validatorKeys)
-	idxErr := indexBkt.Put(keys[index], compValidatorKeys)
-	if idxErr != nil {
-		return idxErr
-	}
-	// zero the validator entries in BeaconState object .
-	protoState.Validators = make([]*v1alpha1.Validator, 0)
-	stateBytes, err := encode(ctx, protoState)
-	if err != nil {
-		return err
-	}
-	if stateErr := stateBkt.Put(keys[index], stateBytes); stateErr != nil {
-		return stateErr
-	}
-	return nil
-}
-
-func migrateStateValidators(ctx context.Context, db *bolt.DB) error {
-	if ok, err := shouldMigrateValidators(db); err != nil {
-		return err
-	} else if !ok {
-		// A migration is not required.
-		return nil
-	}
-
-	log.Infof("Performing a one-time migration to a more efficient database schema for %s. It will take few minutes", stateBucket)
-
-	keys, err := stateValidatorKeysToMigrate(db)
-	if err != nil {
+	}); err != nil {
 		return err
 	}
 	log.Infof("total keys = %d", len(keys))
@@ -192,12 +111,61 @@
 				}
 				switch {
 				case hasAltairKey(enc):
-					if err := migrateAltairStateValidators(ctx, keys, enc, index, valBkt, indexBkt, stateBkt); err != nil {
+					protoState := &v1alpha1.BeaconStateAltair{}
+					if err := protoState.UnmarshalSSZ(enc[len(altairKey):]); err != nil {
+						return errors.Wrap(err, "failed to unmarshal encoding for altair")
+					}
+					// no validators in state to migrate
+					if len(protoState.Validators) == 0 {
+						return fmt.Errorf("no validator entries in state key 0x%s", hexutil.Encode(keys[index]))
+					}
+					validatorKeys, insertErr := insertValidatorHashes(ctx, protoState.Validators, valBkt)
+					if insertErr != nil {
+						return insertErr
+					}
+					// add the validator entry keys for a given block root.
+					compValidatorKeys := snappy.Encode(nil, validatorKeys)
+					idxErr := indexBkt.Put(keys[index], compValidatorKeys)
+					if idxErr != nil {
+						return idxErr
+					}
+					// zero the validator entries in BeaconState object .
+					protoState.Validators = make([]*v1alpha1.Validator, 0)
+					rawObj, err := protoState.MarshalSSZ()
+					if err != nil {
 						return err
 					}
+					stateBytes := snappy.Encode(nil, append(altairKey, rawObj...))
+					if stateErr := stateBkt.Put(keys[index], stateBytes); stateErr != nil {
+						return stateErr
+					}
 				default:
-					if err := migratePhase0StateValidators(ctx, keys, enc, index, valBkt, indexBkt, stateBkt); err != nil {
+					protoState := &v1alpha1.BeaconState{}
+					if err := protoState.UnmarshalSSZ(enc); err != nil {
+						return errors.Wrap(err, "failed to unmarshal encoding for phase0")
+					}
+					// no validators in state to migrate
+					if len(protoState.Validators) == 0 {
+						return fmt.Errorf("no validator entries in state key 0x%s", hexutil.Encode(keys[index]))
+					}
+					validatorKeys, insertErr := insertValidatorHashes(ctx, protoState.Validators, valBkt)
+					if insertErr != nil {
+						return insertErr
+					}
+					// add the validator entry keys for a given block root.
+					compValidatorKeys := snappy.Encode(nil, validatorKeys)
+					idxErr := indexBkt.Put(keys[index], compValidatorKeys)
+					if idxErr != nil {
+						return idxErr
+					}
+					// zero the validator entries in BeaconState object .
+					protoState.Validators = make([]*v1alpha1.Validator, 0)
+					stateBytes, err := encode(ctx, protoState)
+					if err != nil {
 						return err
+					}
+					if stateErr := stateBkt.Put(keys[index], stateBytes); stateErr != nil {
+						return stateErr
 					}
 				}
 				count++

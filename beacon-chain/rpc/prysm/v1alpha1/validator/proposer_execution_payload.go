--- conflicted
+++ resolved
@@ -43,19 +43,11 @@
 // The payload is computed given the respected time of merge.
 func (vs *Server) getExecutionPayload(ctx context.Context, slot types.Slot, vIdx types.ValidatorIndex) (*enginev1.ExecutionPayload, error) {
 	proposerID, payloadId, ok := vs.ProposerSlotIndexCache.GetProposerPayloadIDs(slot)
-<<<<<<< HEAD
-	if ok && proposerID == vIdx && payloadId != 0 { // Payload ID is cache hit. Return the cached payload ID.
-		var vIdBytes [8]byte
-		copy(vIdBytes[:], bytesutil.Uint64ToBytesBigEndian(payloadId))
-		payloadIDCacheHit.Inc()
-		return vs.ExecutionEngineCaller.GetPayload(ctx, vIdBytes)
-=======
 	if ok && proposerID == vIdx && payloadId != [8]byte{} { // Payload ID is cache hit. Return the cached payload ID.
 		var pid [8]byte
 		copy(pid[:], payloadId[:])
 		payloadIDCacheHit.Inc()
 		return vs.ExecutionEngineCaller.GetPayload(ctx, pid)
->>>>>>> c8b2d461
 	}
 	payloadIDCacheMiss.Inc()
 

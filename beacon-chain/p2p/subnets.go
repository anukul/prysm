--- conflicted
+++ resolved
@@ -23,15 +23,10 @@
 var syncCommsSubnetEnrKey = params.BeaconNetworkConfig().SyncCommsSubnetKey
 
 // The value used with the subnet, inorder
-<<<<<<< HEAD
-// to create an appropriate key tor retrieve
-// the relevant lock.
-=======
 // to create an appropriate key to retrieve
 // the relevant lock. This is used to differentiate
 // sync subnets from attestation subnets. This is deliberately
 // chosen as more than 64(attestation subnet count).
->>>>>>> 5b7b9f9a
 const syncLockerVal = 100
 
 // FindPeersWithSubnet performs a network search for peers
@@ -157,26 +152,15 @@
 // with a new value for a bitfield of subnets tracked. It also record's
 // the sync committee subnet in the enr. It also updates the node's
 // metadata by increasing the sequence number and the subnets tracked by the node.
-<<<<<<< HEAD
-func (s *Service) updateSubnetRecordWithMetadataV2(bitV bitfield.Bitvector64, bitS bitfield.Bitvector4) {
-	entry := enr.WithEntry(attSubnetEnrKey, &bitV)
-	subEntry := enr.WithEntry(syncCommsSubnetEnrKey, &bitS)
-=======
 func (s *Service) updateSubnetRecordWithMetadataV2(bitVAtt bitfield.Bitvector64, bitVSync bitfield.Bitvector4) {
 	entry := enr.WithEntry(attSubnetEnrKey, &bitVAtt)
 	subEntry := enr.WithEntry(syncCommsSubnetEnrKey, &bitVSync)
->>>>>>> 5b7b9f9a
 	s.dv5Listener.LocalNode().Set(entry)
 	s.dv5Listener.LocalNode().Set(subEntry)
 	s.metaData = wrapper.WrappedMetadataV1(&pb.MetaDataV1{
 		SeqNumber: s.metaData.SequenceNumber() + 1,
-<<<<<<< HEAD
-		Attnets:   bitV,
-		Syncnets:  bitS,
-=======
 		Attnets:   bitVAtt,
 		Syncnets:  bitVSync,
->>>>>>> 5b7b9f9a
 	})
 }
 
@@ -205,11 +189,7 @@
 	if err != nil {
 		return nil, err
 	}
-<<<<<<< HEAD
-	if len(bitV) != determineSize(int(attestationSubnetCount)) {
-=======
 	if len(bitV) != byteCount(int(attestationSubnetCount)) {
->>>>>>> 5b7b9f9a
 		return []uint64{}, errors.Errorf("invalid bitvector provided, it has a size of %d", len(bitV))
 	}
 	var committeeIdxs []uint64
@@ -228,11 +208,7 @@
 	if err != nil {
 		return nil, err
 	}
-<<<<<<< HEAD
-	if len(bitV) != determineSize(int(syncCommsSubnetCount)) {
-=======
 	if len(bitV) != byteCount(int(syncCommsSubnetCount)) {
->>>>>>> 5b7b9f9a
 		return []uint64{}, errors.Errorf("invalid bitvector provided, it has a size of %d", len(bitV))
 	}
 	var committeeIdxs []uint64
@@ -286,13 +262,9 @@
 	return l
 }
 
-<<<<<<< HEAD
-func determineSize(bitCount int) int {
-=======
 // Determines the number of bytes that are used
 // to represent the provided number of bits.
 func byteCount(bitCount int) int {
->>>>>>> 5b7b9f9a
 	numOfBytes := bitCount / 8
 	if bitCount%8 != 0 {
 		numOfBytes++

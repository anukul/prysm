--- conflicted
+++ resolved
@@ -170,15 +170,11 @@
 		}
 
 		// Update best descendants
-<<<<<<< HEAD
-		if err := s.treeRootNode.updateBestDescendant(ctx, s.justifiedCheckpoint.Epoch, s.finalizedCheckpoint.Epoch); err != nil {
-=======
 		s.checkpointsLock.RLock()
 		jEpoch := s.justifiedCheckpoint.Epoch
 		fEpoch := s.finalizedCheckpoint.Epoch
 		s.checkpointsLock.RUnlock()
 		if err := s.treeRootNode.updateBestDescendant(ctx, jEpoch, fEpoch); err != nil {
->>>>>>> b787fd87
 			return n, err
 		}
 	}

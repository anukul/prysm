--- conflicted
+++ resolved
@@ -64,11 +64,7 @@
 	for _, tt := range tests {
 		t.Run(tt.name, func(t *testing.T) {
 			cfg := params.BeaconConfig()
-<<<<<<< HEAD
-			cfg.TerminalTotalDifficulty = uint256.NewInt(tt.ttd)
-=======
 			cfg.TerminalTotalDifficulty = fmt.Sprint(tt.ttd)
->>>>>>> 42d54166
 			params.OverrideBeaconConfig(cfg)
 			got, err := validTerminalPowBlock(tt.currentDifficulty, tt.parentDifficulty)
 			require.NoError(t, err)

--- conflicted
+++ resolved
@@ -89,11 +89,7 @@
 
 	// Execution payload is only supported in Bellatrix and beyond. Pre
 	// merge blocks are never optimistic
-<<<<<<< HEAD
-	if isPreBellatrix(postStateVersion) {
-=======
 	if blocks.IsPreBellatrixVersion(postStateVersion) {
->>>>>>> 172606bc
 		return s.cfg.ForkChoiceStore.SetOptimisticToValid(ctx, root)
 	}
 	if err := helpers.BeaconBlockIsNil(blk); err != nil {
